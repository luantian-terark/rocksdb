//  Copyright (c) 2011-present, Facebook, Inc.  All rights reserved.
//  This source code is licensed under both the GPLv2 (found in the
//  COPYING file in the root directory) and Apache 2.0 License
//  (found in the LICENSE.Apache file in the root directory).
#pragma once

#include <algorithm>
#include <deque>
#include <string>
#include <vector>

#include "db/compaction.h"
#include "db/compaction_iteration_stats.h"
#include "db/merge_helper.h"
#include "db/pinned_iterators_manager.h"
#include "db/range_del_aggregator.h"
#include "db/snapshot_checker.h"
#include "options/cf_options.h"
#include "rocksdb/compaction_filter.h"

namespace rocksdb {

class CompactionEventListener;

class CompactionIterator {
 public:
  // A wrapper around Compaction. Has a much smaller interface, only what
  // CompactionIterator uses. Tests can override it.
  class CompactionProxy {
   public:
    explicit CompactionProxy(const Compaction* compaction)
        : compaction_(compaction) {}

    virtual ~CompactionProxy() = default;
    virtual int level(size_t compaction_input_level = 0) const {
      return compaction_->level();
    }
    virtual bool KeyNotExistsBeyondOutputLevel(
        const Slice& user_key, std::vector<size_t>* level_ptrs) const {
      return compaction_->KeyNotExistsBeyondOutputLevel(user_key, level_ptrs);
    }
    virtual bool bottommost_level() const {
      return compaction_->bottommost_level();
    }
    virtual int number_levels() const { return compaction_->number_levels(); }
    virtual Slice GetLargestUserKey() const {
      return compaction_->GetLargestUserKey();
    }
    virtual bool allow_ingest_behind() const {
      return compaction_->immutable_cf_options()->allow_ingest_behind;
    }
    virtual bool preserve_deletes() const {
      return compaction_->immutable_cf_options()->preserve_deletes;
    }

   protected:
    CompactionProxy() : compaction_(nullptr) {}

   private:
    const Compaction* compaction_;
  };

  CompactionIterator(InternalIterator* input, const Comparator* cmp,
                     MergeHelper* merge_helper, SequenceNumber last_sequence,
                     std::vector<SequenceNumber>* snapshots,
                     SequenceNumber earliest_write_conflict_snapshot,
                     const SnapshotChecker* snapshot_checker, Env* env,
                     bool expect_valid_internal_key,
                     RangeDelAggregator* range_del_agg,
                     const Compaction* compaction = nullptr,
                     const CompactionFilter* compaction_filter = nullptr,
                     CompactionEventListener* compaction_listener = nullptr,
                     const std::atomic<bool>* shutting_down = nullptr,
                     const SequenceNumber preserve_deletes_seqnum = 0);

  // Constructor with custom CompactionProxy, used for tests.
  CompactionIterator(InternalIterator* input, const Comparator* cmp,
                     MergeHelper* merge_helper, SequenceNumber last_sequence,
                     std::vector<SequenceNumber>* snapshots,
                     SequenceNumber earliest_write_conflict_snapshot,
                     const SnapshotChecker* snapshot_checker, Env* env,
                     bool expect_valid_internal_key,
                     RangeDelAggregator* range_del_agg,
                     std::unique_ptr<CompactionProxy> compaction,
                     const CompactionFilter* compaction_filter = nullptr,
                     CompactionEventListener* compaction_listener = nullptr,
                     const std::atomic<bool>* shutting_down = nullptr,
                     const SequenceNumber preserve_deletes_seqnum = 0);

  ~CompactionIterator();

  void ResetRecordCounts();

  std::unique_ptr<InternalIterator> AdaptToInternalIterator();

  void DoSeekToFirstIfNeeded() const;

  // Seek to the beginning of the compaction iterator output.
  //
  // REQUIRED: Call only once.
  void SeekToFirst();

  // Produces the next record in the compaction.
  //
  // REQUIRED: SeekToFirst() has been called.
  void Next();

  // Getters
  const Slice& key() const { DoSeekToFirstIfNeeded(); return key_; }
  const Slice& value() const { DoSeekToFirstIfNeeded(); return value_; }
  const Status& status() const { DoSeekToFirstIfNeeded(); return status_; }
  const ParsedInternalKey& ikey() const { DoSeekToFirstIfNeeded(); return ikey_; }
  bool Valid() const { DoSeekToFirstIfNeeded(); return valid_; }
  const Slice& user_key() const { DoSeekToFirstIfNeeded(); return current_user_key_; }
  const CompactionIterationStats& iter_stats() const { DoSeekToFirstIfNeeded(); return iter_stats_; }

 private:
  // Processes the input stream to find the next output
  void NextFromInput();

  // Do last preparations before presenting the output to the callee. At this
  // point this only zeroes out the sequence number if possible for better
  // compression.
  void PrepareOutput();

  // Invoke compaction filter if needed.
  void InvokeFilterIfNeeded(bool* need_skip, Slice* skip_until);

  // Given a sequence number, return the sequence number of the
  // earliest snapshot that this sequence number is visible in.
  // The snapshots themselves are arranged in ascending order of
  // sequence numbers.
  // Employ a sequential search because the total number of
  // snapshots are typically small.
  inline SequenceNumber findEarliestVisibleSnapshot(
      SequenceNumber in, SequenceNumber* prev_snapshot);

  // Checks whether the currently seen ikey_ is needed for
  // incremental (differential) snapshot and hence can't be dropped
  // or seqnum be zero-ed out even if all other conditions for it are met.
  inline bool ikeyNotNeededForIncrementalSnapshot();

  InternalIterator* input_;
  const Comparator* cmp_;
  MergeHelper* merge_helper_;
  const std::vector<SequenceNumber>* snapshots_;
  const SequenceNumber earliest_write_conflict_snapshot_;
  const SnapshotChecker* const snapshot_checker_;
  Env* env_;
  bool expect_valid_internal_key_;
  RangeDelAggregator* range_del_agg_;
  std::unique_ptr<CompactionProxy> compaction_;
  const CompactionFilter* compaction_filter_;
#ifndef ROCKSDB_LITE
  CompactionEventListener* compaction_listener_;
#endif  // !ROCKSDB_LITE
  const std::atomic<bool>* shutting_down_;
  const SequenceNumber preserve_deletes_seqnum_;
  bool bottommost_level_;
  bool valid_ = false;
  bool visible_at_tip_;
  SequenceNumber earliest_snapshot_;
  SequenceNumber latest_snapshot_;
  bool ignore_snapshots_;
  mutable int SeekToFirst_status_;

  // State
  //
  // Points to a copy of the current compaction iterator output (current_key_)
  // if valid_.
  Slice key_;
  // Points to the value in the underlying iterator that corresponds to the
  // current output.
  Slice value_;
  // The status is OK unless compaction iterator encounters a merge operand
  // while not having a merge operator defined.
  Status status_;
  // Stores the user key, sequence number and type of the current compaction
  // iterator output (or current key in the underlying iterator during
  // NextFromInput()).
  ParsedInternalKey ikey_;
  // Stores whether ikey_.user_key is valid. If set to false, the user key is
  // not compared against the current key in the underlying iterator.
  bool has_current_user_key_ = false;
  bool at_next_ = false;  // If false, the iterator
  // Holds a copy of the current compaction iterator output (or current key in
  // the underlying iterator during NextFromInput()).
  IterKey current_key_;
  Slice current_user_key_;
  SequenceNumber current_user_key_sequence_;
  SequenceNumber current_user_key_snapshot_;

  // True if the iterator has already returned a record for the current key.
  bool has_outputted_key_ = false;

  // truncated the value of the next key and output it without applying any
  // compaction rules.  This is used for outputting a put after a single delete.
  bool clear_and_output_next_key_ = false;

  MergeOutputIterator merge_out_iter_;
  // PinnedIteratorsManager used to pin input_ Iterator blocks while reading
  // merge operands and then releasing them after consuming them.
  PinnedIteratorsManager pinned_iters_mgr_;
  std::string compaction_filter_value_;
  InternalKey compaction_filter_skip_until_;
  // "level_ptrs" holds indices that remember which file of an associated
  // level we were last checking during the last call to compaction->
  // KeyNotExistsBeyondOutputLevel(). This allows future calls to the function
  // to pick off where it left off since each subcompaction's key range is
  // increasing so a later call to the function must be looking for a key that
  // is in or beyond the last file checked during the previous call
  std::vector<size_t> level_ptrs_;
  CompactionIterationStats iter_stats_;
<<<<<<< HEAD

  // Used to avoid purging uncommitted values. The application can specify
  // uncommitted values by providing a SnapshotChecker object.
  bool current_key_committed_;

=======
 public:
>>>>>>> 87231a4f
  bool IsShuttingDown() {
    // This is a best-effort facility, so memory_order_relaxed is sufficient.
    return shutting_down_ && shutting_down_->load(std::memory_order_relaxed);
  }
};
}  // namespace rocksdb<|MERGE_RESOLUTION|>--- conflicted
+++ resolved
@@ -211,15 +211,12 @@
   // is in or beyond the last file checked during the previous call
   std::vector<size_t> level_ptrs_;
   CompactionIterationStats iter_stats_;
-<<<<<<< HEAD
 
   // Used to avoid purging uncommitted values. The application can specify
   // uncommitted values by providing a SnapshotChecker object.
   bool current_key_committed_;
 
-=======
  public:
->>>>>>> 87231a4f
   bool IsShuttingDown() {
     // This is a best-effort facility, so memory_order_relaxed is sufficient.
     return shutting_down_ && shutting_down_->load(std::memory_order_relaxed);
