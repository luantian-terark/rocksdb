//  Copyright (c) 2011-present, Facebook, Inc.  All rights reserved.
//  This source code is licensed under both the GPLv2 (found in the
//  COPYING file in the root directory) and Apache 2.0 License
//  (found in the LICENSE.Apache file in the root directory).
//
// Copyright (c) 2011 The LevelDB Authors. All rights reserved.
// Use of this source code is governed by a BSD-style license that can be
// found in the LICENSE file. See the AUTHORS file for names of contributors.

#include "db/memtable.h"

#include <algorithm>
#include <limits>
#include <memory>

#include "db/dbformat.h"
#include "db/merge_context.h"
#include "db/merge_helper.h"
#include "db/pinned_iterators_manager.h"
<<<<<<< HEAD
#include "db/read_callback.h"
=======
#include "db/value_offset_length.h"
>>>>>>> 87231a4f
#include "monitoring/perf_context_imp.h"
#include "monitoring/statistics.h"
#include "port/port.h"
#include "rocksdb/comparator.h"
#include "rocksdb/env.h"
#include "rocksdb/iterator.h"
#include "rocksdb/merge_operator.h"
#include "rocksdb/slice_transform.h"
#include "rocksdb/write_buffer_manager.h"
#include "table/internal_iterator.h"
#include "table/iterator_wrapper.h"
#include "table/merging_iterator.h"
#include "util/arena.h"
#include "util/autovector.h"
#include "util/coding.h"
#include "util/memory_usage.h"
#include "util/murmurhash.h"
#include "util/mutexlock.h"

namespace rocksdb {

ImmutableMemTableOptions::ImmutableMemTableOptions(
    const ImmutableCFOptions& ioptions,
    const MutableCFOptions& mutable_cf_options)
    : arena_block_size(mutable_cf_options.arena_block_size),
      memtable_prefix_bloom_bits(
          static_cast<uint32_t>(
              static_cast<double>(mutable_cf_options.write_buffer_size) *
              mutable_cf_options.memtable_prefix_bloom_size_ratio) *
          8u),
      memtable_huge_page_size(mutable_cf_options.memtable_huge_page_size),
      inplace_update_support(ioptions.inplace_update_support),
      inplace_update_num_locks(mutable_cf_options.inplace_update_num_locks),
      inplace_callback(ioptions.inplace_callback),
      max_successive_merges(mutable_cf_options.max_successive_merges),
      statistics(ioptions.statistics),
      merge_operator(ioptions.merge_operator),
      info_log(ioptions.info_log) {}

MemTable::MemTable(const InternalKeyComparator& cmp,
                   const ImmutableCFOptions& ioptions,
                   const MutableCFOptions& mutable_cf_options,
                   WriteBufferManager* write_buffer_manager,
                   SequenceNumber latest_seq, uint32_t column_family_id)
    : comparator_(cmp),
      moptions_(ioptions, mutable_cf_options),
      refs_(0),
      kArenaBlockSize(OptimizeBlockSize(moptions_.arena_block_size)),
      mem_tracker_(write_buffer_manager),
      arena_(
          moptions_.arena_block_size,
          (write_buffer_manager != nullptr && write_buffer_manager->enabled())
              ? &mem_tracker_
              : nullptr,
          mutable_cf_options.memtable_huge_page_size),
      table_(ioptions.memtable_factory->CreateMemTableRep(
          comparator_, &arena_, ioptions.prefix_extractor, ioptions.info_log,
          column_family_id)),
      range_del_table_(SkipListFactory().CreateMemTableRep(
          comparator_, &arena_, nullptr /* transform */, ioptions.info_log,
          column_family_id)),
      is_range_del_table_empty_(true),
      data_size_(0),
      num_entries_(0),
      num_deletes_(0),
      write_buffer_size_(mutable_cf_options.write_buffer_size),
      flush_in_progress_(false),
      flush_completed_(false),
      file_number_(0),
      first_seqno_(0),
      earliest_seqno_(latest_seq),
      creation_seq_(latest_seq),
      mem_next_logfile_number_(0),
      min_prep_log_referenced_(0),
      locks_(moptions_.inplace_update_support
                 ? moptions_.inplace_update_num_locks
                 : 0),
      prefix_extractor_(ioptions.prefix_extractor),
      flush_state_(FLUSH_NOT_REQUESTED),
      env_(ioptions.env),
      insert_with_hint_prefix_extractor_(
          ioptions.memtable_insert_with_hint_prefix_extractor),
      oldest_key_time_(std::numeric_limits<uint64_t>::max()) {
  UpdateFlushState();
  // something went wrong if we need to flush before inserting anything
  assert(!ShouldScheduleFlush());

  if (prefix_extractor_ && moptions_.memtable_prefix_bloom_bits > 0) {
    prefix_bloom_.reset(new DynamicBloom(
        &arena_, moptions_.memtable_prefix_bloom_bits, ioptions.bloom_locality,
        6 /* hard coded 6 probes */, nullptr, moptions_.memtable_huge_page_size,
        ioptions.info_log));
  }
}

MemTable::~MemTable() {
  mem_tracker_.FreeMem();
  assert(refs_ == 0);
}

size_t MemTable::ApproximateMemoryUsage() {
  autovector<size_t> usages = {arena_.ApproximateMemoryUsage(),
                               table_->ApproximateMemoryUsage(),
                               range_del_table_->ApproximateMemoryUsage(),
                               rocksdb::ApproximateMemoryUsage(insert_hints_)};
  size_t total_usage = 0;
  for (size_t usage : usages) {
    // If usage + total_usage >= kMaxSizet, return kMaxSizet.
    // the following variation is to avoid numeric overflow.
    if (usage >= port::kMaxSizet - total_usage) {
      return port::kMaxSizet;
    }
    total_usage += usage;
  }
  // otherwise, return the actual usage
  return total_usage;
}

bool MemTable::ShouldFlushNow() const {
  size_t write_buffer_size = write_buffer_size_.load(std::memory_order_relaxed);
  // In a lot of times, we cannot allocate arena blocks that exactly matches the
  // buffer size. Thus we have to decide if we should over-allocate or
  // under-allocate.
  // This constant variable can be interpreted as: if we still have more than
  // "kAllowOverAllocationRatio * kArenaBlockSize" space left, we'd try to over
  // allocate one more block.
  const double kAllowOverAllocationRatio = 0.6;

  // If arena still have room for new block allocation, we can safely say it
  // shouldn't flush.
  auto allocated_memory = table_->ApproximateMemoryUsage() +
                          range_del_table_->ApproximateMemoryUsage() +
                          arena_.MemoryAllocatedBytes();

  // if we can still allocate one more block without exceeding the
  // over-allocation ratio, then we should not flush.
  if (allocated_memory + kArenaBlockSize <
      write_buffer_size + kArenaBlockSize * kAllowOverAllocationRatio) {
    return false;
  }

  // if user keeps adding entries that exceeds write_buffer_size, we need to
  // flush earlier even though we still have much available memory left.
  if (allocated_memory >
      write_buffer_size + kArenaBlockSize * kAllowOverAllocationRatio) {
    return true;
  }

  // In this code path, Arena has already allocated its "last block", which
  // means the total allocatedmemory size is either:
  //  (1) "moderately" over allocated the memory (no more than `0.6 * arena
  // block size`. Or,
  //  (2) the allocated memory is less than write buffer size, but we'll stop
  // here since if we allocate a new arena block, we'll over allocate too much
  // more (half of the arena block size) memory.
  //
  // In either case, to avoid over-allocate, the last block will stop allocation
  // when its usage reaches a certain ratio, which we carefully choose "0.75
  // full" as the stop condition because it addresses the following issue with
  // great simplicity: What if the next inserted entry's size is
  // bigger than AllocatedAndUnused()?
  //
  // The answer is: if the entry size is also bigger than 0.25 *
  // kArenaBlockSize, a dedicated block will be allocated for it; otherwise
  // arena will anyway skip the AllocatedAndUnused() and allocate a new, empty
  // and regular block. In either case, we *overly* over-allocated.
  //
  // Therefore, setting the last block to be at most "0.75 full" avoids both
  // cases.
  //
  // NOTE: the average percentage of waste space of this approach can be counted
  // as: "arena block size * 0.25 / write buffer size". User who specify a small
  // write buffer size and/or big arena block size may suffer.
  return arena_.AllocatedAndUnused() < kArenaBlockSize / 4;
}

void MemTable::UpdateFlushState() {
  auto state = flush_state_.load(std::memory_order_relaxed);
  if (state == FLUSH_NOT_REQUESTED && ShouldFlushNow()) {
    // ignore CAS failure, because that means somebody else requested
    // a flush
    flush_state_.compare_exchange_strong(state, FLUSH_REQUESTED,
                                         std::memory_order_relaxed,
                                         std::memory_order_relaxed);
  }
}

void MemTable::UpdateOldestKeyTime() {
  uint64_t oldest_key_time = oldest_key_time_.load(std::memory_order_relaxed);
  if (oldest_key_time == std::numeric_limits<uint64_t>::max()) {
    int64_t current_time = 0;
    auto s = env_->GetCurrentTime(&current_time);
    if (s.ok()) {
      assert(current_time >= 0);
      // If fail, the timestamp is already set.
      oldest_key_time_.compare_exchange_strong(
          oldest_key_time, static_cast<uint64_t>(current_time),
          std::memory_order_relaxed, std::memory_order_relaxed);
    }
  }
}

int MemTable::KeyComparator::operator()(const char* prefix_len_key1,
                                        const char* prefix_len_key2) const {
  // Internal keys are encoded as length-prefixed strings.
  Slice k1 = GetLengthPrefixedSlice(prefix_len_key1);
  Slice k2 = GetLengthPrefixedSlice(prefix_len_key2);
  return comparator.Compare(k1, k2);
}

int MemTable::KeyComparator::operator()(const char* prefix_len_key,
                                        const Slice& key)
    const {
  // Internal keys are encoded as length-prefixed strings.
  Slice a = GetLengthPrefixedSlice(prefix_len_key);
  return comparator.Compare(a, key);
}

Slice MemTableRep::UserKey(const char* key) const {
  Slice slice = GetLengthPrefixedSlice(key);
  return Slice(slice.data(), slice.size() - 8);
}

KeyHandle MemTableRep::Allocate(const size_t len, char** buf) {
  *buf = allocator_->Allocate(len);
  return static_cast<KeyHandle>(*buf);
}

// Encode a suitable internal key target for "target" and return it.
// Uses *scratch as scratch space, and the returned pointer will point
// into this scratch space.
const char* EncodeKey(std::string* scratch, const Slice& target) {
  scratch->clear();
  PutVarint32(scratch, static_cast<uint32_t>(target.size()));
  scratch->append(target.data(), target.size());
  return scratch->data();
}

class MemTableIterator : public InternalIterator {
 public:
  MemTableIterator(const MemTable& mem, const ReadOptions& read_options,
                   Arena* arena, bool use_range_del_table = false)
      : bloom_(nullptr),
        prefix_extractor_(mem.prefix_extractor_),
        comparator_(mem.comparator_),
        valid_(false),
        arena_mode_(arena != nullptr),
        value_pinned_(
            !mem.GetImmutableMemTableOptions()->inplace_update_support) {
    if (use_range_del_table) {
      iter_ = mem.range_del_table_->GetIterator(arena);
    } else if (prefix_extractor_ != nullptr && !read_options.total_order_seek) {
      bloom_ = mem.prefix_bloom_.get();
      iter_ = mem.table_->GetDynamicPrefixIterator(arena);
    } else {
      iter_ = mem.table_->GetIterator(arena);
    }
    value_data_offset = read_options.value_data_offset;
    value_data_length = read_options.value_data_length;
  }

  ~MemTableIterator() {
#ifndef NDEBUG
    // Assert that the MemTableIterator is never deleted while
    // Pinning is Enabled.
    assert(!pinned_iters_mgr_ ||
           (pinned_iters_mgr_ && !pinned_iters_mgr_->PinningEnabled()));
#endif
    if (arena_mode_) {
      iter_->~Iterator();
    } else {
      delete iter_;
    }
  }

#ifndef NDEBUG
  virtual void SetPinnedItersMgr(
      PinnedIteratorsManager* pinned_iters_mgr) override {
    pinned_iters_mgr_ = pinned_iters_mgr;
  }
  PinnedIteratorsManager* pinned_iters_mgr_ = nullptr;
#endif

  virtual bool Valid() const override { return valid_; }
  virtual void Seek(const Slice& k) override {
    PERF_TIMER_GUARD(seek_on_memtable_time);
    PERF_COUNTER_ADD(seek_on_memtable_count, 1);
    if (bloom_ != nullptr) {
      if (!bloom_->MayContain(
              prefix_extractor_->Transform(ExtractUserKey(k)))) {
        PERF_COUNTER_ADD(bloom_memtable_miss_count, 1);
        valid_ = false;
        return;
      } else {
        PERF_COUNTER_ADD(bloom_memtable_hit_count, 1);
      }
    }
    iter_->Seek(k, nullptr);
    valid_ = iter_->Valid();
  }
  virtual void SeekForPrev(const Slice& k) override {
    PERF_TIMER_GUARD(seek_on_memtable_time);
    PERF_COUNTER_ADD(seek_on_memtable_count, 1);
    if (bloom_ != nullptr) {
      if (!bloom_->MayContain(
              prefix_extractor_->Transform(ExtractUserKey(k)))) {
        PERF_COUNTER_ADD(bloom_memtable_miss_count, 1);
        valid_ = false;
        return;
      } else {
        PERF_COUNTER_ADD(bloom_memtable_hit_count, 1);
      }
    }
    iter_->Seek(k, nullptr);
    valid_ = iter_->Valid();
    if (!Valid()) {
      SeekToLast();
    }
    while (Valid() && comparator_.comparator.Compare(k, key()) < 0) {
      Prev();
    }
  }
  virtual void SeekToFirst() override {
    iter_->SeekToFirst();
    valid_ = iter_->Valid();
  }
  virtual void SeekToLast() override {
    iter_->SeekToLast();
    valid_ = iter_->Valid();
  }
  virtual void Next() override {
    PERF_COUNTER_ADD(next_on_memtable_count, 1);
    assert(Valid());
    iter_->Next();
    valid_ = iter_->Valid();
  }
  virtual void Prev() override {
    PERF_COUNTER_ADD(prev_on_memtable_count, 1);
    assert(Valid());
    iter_->Prev();
    valid_ = iter_->Valid();
  }
  virtual Slice key() const override {
    assert(Valid());
    return GetLengthPrefixedSlice(iter_->key());
  }
  virtual Slice value() const override {
    assert(Valid());
    Slice key_slice = GetLengthPrefixedSlice(iter_->key());
    Slice val_slice = GetLengthPrefixedSlice(key_slice.data() + key_slice.size());
    AdjustValueByOffsetLength(&val_slice, value_data_offset, value_data_length);
    return val_slice;
  }

  virtual Status status() const override { return Status::OK(); }

  virtual bool IsKeyPinned() const override {
    // memtable data is always pinned
    return true;
  }

  virtual bool IsValuePinned() const override {
    // memtable value is always pinned, except if we allow inplace update.
    return value_pinned_;
  }

 private:
  DynamicBloom* bloom_;
  const SliceTransform* const prefix_extractor_;
  const MemTable::KeyComparator comparator_;
  MemTableRep::Iterator* iter_;
  bool valid_;
  bool arena_mode_;
  bool value_pinned_;
  uint32_t value_data_offset;
  uint32_t value_data_length;

  // No copying allowed
  MemTableIterator(const MemTableIterator&);
  void operator=(const MemTableIterator&);
};

InternalIterator* MemTable::NewIterator(const ReadOptions& read_options,
                                        Arena* arena) {
  assert(arena != nullptr);
  auto mem = arena->AllocateAligned(sizeof(MemTableIterator));
  return new (mem) MemTableIterator(*this, read_options, arena);
}

InternalIterator* MemTable::NewRangeTombstoneIterator(
    const ReadOptions& read_options) {
  if (read_options.ignore_range_deletions || is_range_del_table_empty_) {
    return nullptr;
  }
  return new MemTableIterator(*this, read_options, nullptr /* arena */,
                              true /* use_range_del_table */);
}

port::RWMutex* MemTable::GetLock(const Slice& key) {
  static murmur_hash hash;
  return &locks_[hash(key) % locks_.size()];
}

MemTable::MemTableStats MemTable::ApproximateStats(const Slice& start_ikey,
                                                   const Slice& end_ikey) {
  uint64_t entry_count = table_->ApproximateNumEntries(start_ikey, end_ikey);
  entry_count += range_del_table_->ApproximateNumEntries(start_ikey, end_ikey);
  if (entry_count == 0) {
    return {0, 0};
  }
  uint64_t n = num_entries_.load(std::memory_order_relaxed);
  if (n == 0) {
    return {0, 0};
  }
  if (entry_count > n) {
    // (range_del_)table_->ApproximateNumEntries() is just an estimate so it can
    // be larger than actual entries we have. Cap it to entries we have to limit
    // the inaccuracy.
    entry_count = n;
  }
  uint64_t data_size = data_size_.load(std::memory_order_relaxed);
  return {entry_count * (data_size / n), entry_count};
}

void MemTable::Add(SequenceNumber s, ValueType type,
                   const Slice& key, /* user key */
                   const Slice& value, bool allow_concurrent,
                   MemTablePostProcessInfo* post_process_info) {
  // Format of an entry is concatenation of:
  //  key_size     : varint32 of internal_key.size()
  //  key bytes    : char[internal_key.size()]
  //  value_size   : varint32 of value.size()
  //  value bytes  : char[value.size()]
  uint32_t key_size = static_cast<uint32_t>(key.size());
  uint32_t val_size = static_cast<uint32_t>(value.size());
  uint32_t internal_key_size = key_size + 8;
  const uint32_t encoded_len = VarintLength(internal_key_size) +
                               internal_key_size + VarintLength(val_size) +
                               val_size;
  char* buf = nullptr;
  std::unique_ptr<MemTableRep>& table =
      type == kTypeRangeDeletion ? range_del_table_ : table_;
  KeyHandle handle = table->Allocate(encoded_len, &buf);

  char* p = EncodeVarint32(buf, internal_key_size);
  memcpy(p, key.data(), key_size);
  Slice key_slice(p, key_size);
  p += key_size;
  uint64_t packed = PackSequenceAndType(s, type);
  EncodeFixed64(p, packed);
  p += 8;
  p = EncodeVarint32(p, val_size);
  memcpy(p, value.data(), val_size);
  assert((unsigned)(p + val_size - buf) == (unsigned)encoded_len);
  if (!allow_concurrent) {
    // Extract prefix for insert with hint.
    if (insert_with_hint_prefix_extractor_ != nullptr &&
        insert_with_hint_prefix_extractor_->InDomain(key_slice)) {
      Slice prefix = insert_with_hint_prefix_extractor_->Transform(key_slice);
      table->InsertWithHint(handle, &insert_hints_[prefix]);
    } else {
      table->Insert(handle);
    }

    // this is a bit ugly, but is the way to avoid locked instructions
    // when incrementing an atomic
    num_entries_.store(num_entries_.load(std::memory_order_relaxed) + 1,
                       std::memory_order_relaxed);
    data_size_.store(data_size_.load(std::memory_order_relaxed) + encoded_len,
                     std::memory_order_relaxed);
    if (type == kTypeDeletion) {
      num_deletes_.store(num_deletes_.load(std::memory_order_relaxed) + 1,
                         std::memory_order_relaxed);
    }

    if (prefix_bloom_) {
      assert(prefix_extractor_);
      prefix_bloom_->Add(prefix_extractor_->Transform(key));
    }

    // The first sequence number inserted into the memtable
    assert(first_seqno_ == 0 || s >= first_seqno_);
    if (first_seqno_ == 0) {
      first_seqno_.store(s, std::memory_order_relaxed);

      if (earliest_seqno_ == kMaxSequenceNumber) {
        earliest_seqno_.store(GetFirstSequenceNumber(),
                              std::memory_order_relaxed);
      }
      assert(first_seqno_.load() >= earliest_seqno_.load());
    }
    assert(post_process_info == nullptr);
    UpdateFlushState();
  } else {
    table->InsertConcurrently(handle);

    assert(post_process_info != nullptr);
    post_process_info->num_entries++;
    post_process_info->data_size += encoded_len;
    if (type == kTypeDeletion) {
      post_process_info->num_deletes++;
    }

    if (prefix_bloom_) {
      assert(prefix_extractor_);
      prefix_bloom_->AddConcurrently(prefix_extractor_->Transform(key));
    }

    // atomically update first_seqno_ and earliest_seqno_.
    uint64_t cur_seq_num = first_seqno_.load(std::memory_order_relaxed);
    while ((cur_seq_num == 0 || s < cur_seq_num) &&
           !first_seqno_.compare_exchange_weak(cur_seq_num, s)) {
    }
    uint64_t cur_earliest_seqno =
        earliest_seqno_.load(std::memory_order_relaxed);
    while (
        (cur_earliest_seqno == kMaxSequenceNumber || s < cur_earliest_seqno) &&
        !first_seqno_.compare_exchange_weak(cur_earliest_seqno, s)) {
    }
  }
  if (is_range_del_table_empty_ && type == kTypeRangeDeletion) {
    is_range_del_table_empty_ = false;
  }
  UpdateOldestKeyTime();
}

// Callback from MemTable::Get()
namespace {

struct Saver {
  Status* status;
  const LookupKey* key;
  bool* found_final_value;  // Is value set correctly? Used by KeyMayExist
  bool* merge_in_progress;
  std::string* value;
  SequenceNumber seq;
  const MergeOperator* merge_operator;
  // the merge operations encountered;
  MergeContext* merge_context;
  RangeDelAggregator* range_del_agg;
  MemTable* mem;
  Logger* logger;
  Statistics* statistics;
  bool inplace_update_support;
  Env* env_;
<<<<<<< HEAD
  ReadCallback* callback_;
  bool* is_blob_index;

  bool CheckCallback(SequenceNumber _seq) {
    if (callback_) {
      return callback_->IsCommitted(_seq);
    }
    return true;
  }
=======
  uint32_t value_data_offset;
  uint32_t value_data_length;
>>>>>>> 87231a4f
};
}  // namespace

static bool SaveValue(void* arg, const char* entry) {
  Saver* s = reinterpret_cast<Saver*>(arg);
  MergeContext* merge_context = s->merge_context;
  RangeDelAggregator* range_del_agg = s->range_del_agg;
  const MergeOperator* merge_operator = s->merge_operator;

  assert(s != nullptr && merge_context != nullptr && range_del_agg != nullptr);

  // entry format is:
  //    klength  varint32
  //    userkey  char[klength-8]
  //    tag      uint64
  //    vlength  varint32
  //    value    char[vlength]
  // Check that it belongs to same user key.  We do not check the
  // sequence number since the Seek() call above should have skipped
  // all entries with overly large sequence numbers.
  uint32_t key_length;
  const char* key_ptr = GetVarint32Ptr(entry, entry + 5, &key_length);
  if (s->mem->GetInternalKeyComparator().user_comparator()->Equal(
          Slice(key_ptr, key_length - 8), s->key->user_key())) {
    // Correct user key
    const uint64_t tag = DecodeFixed64(key_ptr + key_length - 8);
    ValueType type;
    SequenceNumber seq;
    UnPackSequenceAndType(tag, &seq, &type);
    // If the value is not in the snapshot, skip it
    if (!s->CheckCallback(seq)) {
      return true;  // to continue to the next seq
    }

    s->seq = seq;

    if ((type == kTypeValue || type == kTypeMerge || type == kTypeBlobIndex) &&
        range_del_agg->ShouldDelete(Slice(key_ptr, key_length))) {
      type = kTypeRangeDeletion;
    }
    switch (type) {
      case kTypeBlobIndex:
        if (s->is_blob_index == nullptr) {
          ROCKS_LOG_ERROR(s->logger, "Encounter unexpected blob index.");
          *(s->status) = Status::NotSupported(
              "Encounter unsupported blob value. Please open DB with "
              "rocksdb::blob_db::BlobDB instead.");
        } else if (*(s->merge_in_progress)) {
          *(s->status) =
              Status::NotSupported("Blob DB does not support merge operator.");
        }
        if (!s->status->ok()) {
          *(s->found_final_value) = true;
          return false;
        }
      // intentional fallthrough
      case kTypeValue: {
        if (s->inplace_update_support) {
          s->mem->GetLock(s->key->user_key())->ReadLock();
        }
        Slice v = GetLengthPrefixedSlice(key_ptr + key_length);
        AdjustValueByOffsetLength(&v, *s);
        *(s->status) = Status::OK();
        if (*(s->merge_in_progress)) {
          if (s->value != nullptr) {
            *(s->status) = MergeHelper::TimedFullMerge(
                merge_operator, s->key->user_key(), &v,
                merge_context->GetOperands(), s->value, s->logger,
                s->statistics, s->env_, nullptr /* result_operand */, true);
          }
        } else if (s->value != nullptr) {
          s->value->assign(v.data(), v.size());
        }
        if (s->inplace_update_support) {
          s->mem->GetLock(s->key->user_key())->ReadUnlock();
        }
        *(s->found_final_value) = true;
        if (s->is_blob_index != nullptr) {
          *(s->is_blob_index) = (type == kTypeBlobIndex);
        }
        return false;
      }
      case kTypeDeletion:
      case kTypeSingleDeletion:
      case kTypeRangeDeletion: {
        if (*(s->merge_in_progress)) {
          if (s->value != nullptr) {
            *(s->status) = MergeHelper::TimedFullMerge(
                merge_operator, s->key->user_key(), nullptr,
                merge_context->GetOperands(), s->value, s->logger,
                s->statistics, s->env_, nullptr /* result_operand */, true);
          }
        } else {
          *(s->status) = Status::NotFound();
        }
        *(s->found_final_value) = true;
        return false;
      }
      case kTypeMerge: {
        if (!merge_operator) {
          *(s->status) = Status::InvalidArgument(
              "merge_operator is not properly initialized.");
          // Normally we continue the loop (return true) when we see a merge
          // operand.  But in case of an error, we should stop the loop
          // immediately and pretend we have found the value to stop further
          // seek.  Otherwise, the later call will override this error status.
          *(s->found_final_value) = true;
          return false;
        }
        Slice v = GetLengthPrefixedSlice(key_ptr + key_length);
        AdjustValueByOffsetLength(&v, *s);
        *(s->merge_in_progress) = true;
        merge_context->PushOperand(
            v, s->inplace_update_support == false /* operand_pinned */);
        if (merge_operator->ShouldMerge(merge_context->GetOperands())) {
          *(s->status) = MergeHelper::TimedFullMerge(
              merge_operator, s->key->user_key(), nullptr,
              merge_context->GetOperands(), s->value, s->logger, s->statistics,
              s->env_, nullptr /* result_operand */, true);
          *(s->found_final_value) = true;
          return false;
        }
        return true;
      }
      default:
        assert(false);
        return true;
    }
  }

  // s->state could be Corrupt, merge or notfound
  return false;
}

bool MemTable::Get(const LookupKey& key, std::string* value, Status* s,
                   MergeContext* merge_context,
                   RangeDelAggregator* range_del_agg, SequenceNumber* seq,
                   const ReadOptions& read_opts, ReadCallback* callback,
                   bool* is_blob_index) {
  // The sequence number is updated synchronously in version_set.h
  if (IsEmpty()) {
    // Avoiding recording stats for speed.
    return false;
  }
  PERF_TIMER_GUARD(get_from_memtable_time);

  std::unique_ptr<InternalIterator> range_del_iter(
      NewRangeTombstoneIterator(read_opts));
  Status status = range_del_agg->AddTombstones(std::move(range_del_iter));
  if (!status.ok()) {
    *s = status;
    return false;
  }

  Slice user_key = key.user_key();
  bool found_final_value = false;
  bool merge_in_progress = s->IsMergeInProgress();
  bool const may_contain =
      nullptr == prefix_bloom_
          ? false
          : prefix_bloom_->MayContain(prefix_extractor_->Transform(user_key));
  if (prefix_bloom_ && !may_contain) {
    // iter is null if prefix bloom says the key does not exist
    PERF_COUNTER_ADD(bloom_memtable_miss_count, 1);
    *seq = kMaxSequenceNumber;
  } else {
    if (prefix_bloom_) {
      PERF_COUNTER_ADD(bloom_memtable_hit_count, 1);
    }
    Saver saver;
    saver.status = s;
    saver.found_final_value = &found_final_value;
    saver.merge_in_progress = &merge_in_progress;
    saver.key = &key;
    saver.value = value;
    saver.seq = kMaxSequenceNumber;
    saver.mem = this;
    saver.merge_context = merge_context;
    saver.range_del_agg = range_del_agg;
    saver.merge_operator = moptions_.merge_operator;
    saver.logger = moptions_.info_log;
    saver.inplace_update_support = moptions_.inplace_update_support;
    saver.statistics = moptions_.statistics;
    saver.env_ = env_;
<<<<<<< HEAD
    saver.callback_ = callback;
    saver.is_blob_index = is_blob_index;
=======
    saver.value_data_offset = read_opts.value_data_offset;
    saver.value_data_length = read_opts.value_data_length;
>>>>>>> 87231a4f
    table_->Get(key, &saver, SaveValue);

    *seq = saver.seq;
  }

  // No change to value, since we have not yet found a Put/Delete
  if (!found_final_value && merge_in_progress) {
    *s = Status::MergeInProgress();
  }
  PERF_COUNTER_ADD(get_from_memtable_count, 1);
  return found_final_value;
}

void MemTable::Update(SequenceNumber seq,
                      const Slice& key,
                      const Slice& value) {
  LookupKey lkey(key, seq);
  Slice mem_key = lkey.memtable_key();

  std::unique_ptr<MemTableRep::Iterator> iter(
      table_->GetDynamicPrefixIterator());
  iter->Seek(lkey.internal_key(), mem_key.data());

  if (iter->Valid()) {
    // entry format is:
    //    key_length  varint32
    //    userkey  char[klength-8]
    //    tag      uint64
    //    vlength  varint32
    //    value    char[vlength]
    // Check that it belongs to same user key.  We do not check the
    // sequence number since the Seek() call above should have skipped
    // all entries with overly large sequence numbers.
    const char* entry = iter->key();
    uint32_t key_length = 0;
    const char* key_ptr = GetVarint32Ptr(entry, entry + 5, &key_length);
    if (comparator_.comparator.user_comparator()->Equal(
            Slice(key_ptr, key_length - 8), lkey.user_key())) {
      // Correct user key
      const uint64_t tag = DecodeFixed64(key_ptr + key_length - 8);
      ValueType type;
      SequenceNumber unused;
      UnPackSequenceAndType(tag, &unused, &type);
      if (type == kTypeValue) {
        Slice prev_value = GetLengthPrefixedSlice(key_ptr + key_length);
        uint32_t prev_size = static_cast<uint32_t>(prev_value.size());
        uint32_t new_size = static_cast<uint32_t>(value.size());

        // Update value, if new value size  <= previous value size
        if (new_size <= prev_size) {
          char* p =
              EncodeVarint32(const_cast<char*>(key_ptr) + key_length, new_size);
          WriteLock wl(GetLock(lkey.user_key()));
          memcpy(p, value.data(), value.size());
          assert((unsigned)((p + value.size()) - entry) ==
                 (unsigned)(VarintLength(key_length) + key_length +
                            VarintLength(value.size()) + value.size()));
          RecordTick(moptions_.statistics, NUMBER_KEYS_UPDATED);
          return;
        }
      }
    }
  }

  // key doesn't exist
  Add(seq, kTypeValue, key, value);
}

bool MemTable::UpdateCallback(SequenceNumber seq,
                              const Slice& key,
                              const Slice& delta) {
  LookupKey lkey(key, seq);
  Slice memkey = lkey.memtable_key();

  std::unique_ptr<MemTableRep::Iterator> iter(
      table_->GetDynamicPrefixIterator());
  iter->Seek(lkey.internal_key(), memkey.data());

  if (iter->Valid()) {
    // entry format is:
    //    key_length  varint32
    //    userkey  char[klength-8]
    //    tag      uint64
    //    vlength  varint32
    //    value    char[vlength]
    // Check that it belongs to same user key.  We do not check the
    // sequence number since the Seek() call above should have skipped
    // all entries with overly large sequence numbers.
    const char* entry = iter->key();
    uint32_t key_length = 0;
    const char* key_ptr = GetVarint32Ptr(entry, entry + 5, &key_length);
    if (comparator_.comparator.user_comparator()->Equal(
            Slice(key_ptr, key_length - 8), lkey.user_key())) {
      // Correct user key
      const uint64_t tag = DecodeFixed64(key_ptr + key_length - 8);
      ValueType type;
      uint64_t unused;
      UnPackSequenceAndType(tag, &unused, &type);
      switch (type) {
        case kTypeValue: {
          Slice prev_value = GetLengthPrefixedSlice(key_ptr + key_length);
          uint32_t prev_size = static_cast<uint32_t>(prev_value.size());

          char* prev_buffer = const_cast<char*>(prev_value.data());
          uint32_t new_prev_size = prev_size;

          std::string str_value;
          WriteLock wl(GetLock(lkey.user_key()));
          auto status = moptions_.inplace_callback(prev_buffer, &new_prev_size,
                                                   delta, &str_value);
          if (status == UpdateStatus::UPDATED_INPLACE) {
            // Value already updated by callback.
            assert(new_prev_size <= prev_size);
            if (new_prev_size < prev_size) {
              // overwrite the new prev_size
              char* p = EncodeVarint32(const_cast<char*>(key_ptr) + key_length,
                                       new_prev_size);
              if (VarintLength(new_prev_size) < VarintLength(prev_size)) {
                // shift the value buffer as well.
                memcpy(p, prev_buffer, new_prev_size);
              }
            }
            RecordTick(moptions_.statistics, NUMBER_KEYS_UPDATED);
            UpdateFlushState();
            return true;
          } else if (status == UpdateStatus::UPDATED) {
            Add(seq, kTypeValue, key, Slice(str_value));
            RecordTick(moptions_.statistics, NUMBER_KEYS_WRITTEN);
            UpdateFlushState();
            return true;
          } else if (status == UpdateStatus::UPDATE_FAILED) {
            // No action required. Return.
            UpdateFlushState();
            return true;
          }
        }
        default:
          break;
      }
    }
  }
  // If the latest value is not kTypeValue
  // or key doesn't exist
  return false;
}

size_t MemTable::CountSuccessiveMergeEntries(const LookupKey& key) {
  Slice memkey = key.memtable_key();

  // A total ordered iterator is costly for some memtablerep (prefix aware
  // reps). By passing in the user key, we allow efficient iterator creation.
  // The iterator only needs to be ordered within the same user key.
  std::unique_ptr<MemTableRep::Iterator> iter(
      table_->GetDynamicPrefixIterator());
  iter->Seek(key.internal_key(), memkey.data());

  size_t num_successive_merges = 0;

  for (; iter->Valid(); iter->Next()) {
    const char* entry = iter->key();
    uint32_t key_length = 0;
    const char* iter_key_ptr = GetVarint32Ptr(entry, entry + 5, &key_length);
    if (!comparator_.comparator.user_comparator()->Equal(
            Slice(iter_key_ptr, key_length - 8), key.user_key())) {
      break;
    }

    const uint64_t tag = DecodeFixed64(iter_key_ptr + key_length - 8);
    ValueType type;
    uint64_t unused;
    UnPackSequenceAndType(tag, &unused, &type);
    if (type != kTypeMerge) {
      break;
    }

    ++num_successive_merges;
  }

  return num_successive_merges;
}

void MemTableRep::Get(const LookupKey& k, void* callback_args,
                      bool (*callback_func)(void* arg, const char* entry)) {
  auto iter = GetDynamicPrefixIterator();
  for (iter->Seek(k.internal_key(), k.memtable_key().data());
       iter->Valid() && callback_func(callback_args, iter->key());
       iter->Next()) {
  }
}

void MemTable::RefLogContainingPrepSection(uint64_t log) {
  assert(log > 0);
  auto cur = min_prep_log_referenced_.load();
  while ((log < cur || cur == 0) &&
         !min_prep_log_referenced_.compare_exchange_strong(cur, log)) {
    cur = min_prep_log_referenced_.load();
  }
}

uint64_t MemTable::GetMinLogContainingPrepSection() {
  return min_prep_log_referenced_.load();
}

}  // namespace rocksdb<|MERGE_RESOLUTION|>--- conflicted
+++ resolved
@@ -17,11 +17,7 @@
 #include "db/merge_context.h"
 #include "db/merge_helper.h"
 #include "db/pinned_iterators_manager.h"
-<<<<<<< HEAD
 #include "db/read_callback.h"
-=======
-#include "db/value_offset_length.h"
->>>>>>> 87231a4f
 #include "monitoring/perf_context_imp.h"
 #include "monitoring/statistics.h"
 #include "port/port.h"
@@ -279,8 +275,6 @@
     } else {
       iter_ = mem.table_->GetIterator(arena);
     }
-    value_data_offset = read_options.value_data_offset;
-    value_data_length = read_options.value_data_length;
   }
 
   ~MemTableIterator() {
@@ -371,9 +365,7 @@
   virtual Slice value() const override {
     assert(Valid());
     Slice key_slice = GetLengthPrefixedSlice(iter_->key());
-    Slice val_slice = GetLengthPrefixedSlice(key_slice.data() + key_slice.size());
-    AdjustValueByOffsetLength(&val_slice, value_data_offset, value_data_length);
-    return val_slice;
+    return GetLengthPrefixedSlice(key_slice.data() + key_slice.size());
   }
 
   virtual Status status() const override { return Status::OK(); }
@@ -396,8 +388,6 @@
   bool valid_;
   bool arena_mode_;
   bool value_pinned_;
-  uint32_t value_data_offset;
-  uint32_t value_data_length;
 
   // No copying allowed
   MemTableIterator(const MemTableIterator&);
@@ -567,7 +557,6 @@
   Statistics* statistics;
   bool inplace_update_support;
   Env* env_;
-<<<<<<< HEAD
   ReadCallback* callback_;
   bool* is_blob_index;
 
@@ -577,10 +566,6 @@
     }
     return true;
   }
-=======
-  uint32_t value_data_offset;
-  uint32_t value_data_length;
->>>>>>> 87231a4f
 };
 }  // namespace
 
@@ -765,13 +750,8 @@
     saver.inplace_update_support = moptions_.inplace_update_support;
     saver.statistics = moptions_.statistics;
     saver.env_ = env_;
-<<<<<<< HEAD
     saver.callback_ = callback;
     saver.is_blob_index = is_blob_index;
-=======
-    saver.value_data_offset = read_opts.value_data_offset;
-    saver.value_data_length = read_opts.value_data_length;
->>>>>>> 87231a4f
     table_->Get(key, &saver, SaveValue);
 
     *seq = saver.seq;
