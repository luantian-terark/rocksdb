--- conflicted
+++ resolved
@@ -969,13 +969,8 @@
   if (s.ok() && meta.fd.GetFileSize() > 0) {
     edit->AddFile(level, meta.fd.GetNumber(), meta.fd.GetPathId(),
                   meta.fd.GetFileSize(), meta.smallest, meta.largest,
-<<<<<<< HEAD
-                  meta.smallest_seqno, meta.largest_seqno,
+                  meta.fd.smallest_seqno, meta.fd.largest_seqno,
                   meta.marked_for_compaction, meta.file_gene);
-=======
-                  meta.fd.smallest_seqno, meta.fd.largest_seqno,
-                  meta.marked_for_compaction);
->>>>>>> a1a546a6
   }
 
   InternalStats::CompactionStats stats(CompactionReason::kFlush, 1);
