--- conflicted
+++ resolved
@@ -296,18 +296,13 @@
   // this redundant copy is to minimize code change w/o having lint error.
   Options options = default_options;
   BlockBasedTableOptions table_options;
-<<<<<<< HEAD
   bool set_block_based_table_factory = true;
 #if !defined(OS_MACOSX) && !defined(OS_WIN) && !defined(OS_SOLARIS) && \
     !defined(OS_AIX)
-=======
-  bool set_block_based_table_factory = !options.table_factory;
-#if !defined(OS_MACOSX) && !defined(OS_WIN) && !defined(OS_SOLARIS) &&  \
-  !defined(OS_AIX)
->>>>>>> e6e10d54
   rocksdb::SyncPoint::GetInstance()->ClearCallBack(
       "NewRandomAccessFile:O_DIRECT");
-  rocksdb::SyncPoint::GetInstance()->ClearCallBack("NewWritableFile:O_DIRECT");
+  rocksdb::SyncPoint::GetInstance()->ClearCallBack(
+      "NewWritableFile:O_DIRECT");
 #endif
 
   bool can_allow_mmap = options.allow_mmap_reads || IsMemoryMappedAccessSupported();
