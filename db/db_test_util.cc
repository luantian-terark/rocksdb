--- conflicted
+++ resolved
@@ -9,11 +9,8 @@
 
 #include "db/db_test_util.h"
 #include "db/forward_iterator.h"
-<<<<<<< HEAD
 #include "rocksdb/env_encryption.h"
-=======
 #include <table/terark_zip_weak_function.h>
->>>>>>> b575e048
 
 namespace rocksdb {
 
@@ -282,9 +279,6 @@
   options.max_open_files = 5000;
   options.wal_recovery_mode = WALRecoveryMode::kTolerateCorruptedTailRecords;
   options.compaction_pri = CompactionPri::kByCompensatedSize;
-<<<<<<< HEAD
-  return options;
-=======
 
   if (NewTerarkZipTableFactory) {
     TerarkZipTableOptions tzto;
@@ -293,9 +287,7 @@
     options.allow_mmap_reads = true;
     options.table_factory = terark_zip_table_factory;
   }
-
-  return CurrentOptions(options, options_override);
->>>>>>> b575e048
+  return options;
 }
 
 Options DBTestBase::GetOptions(
@@ -313,7 +305,7 @@
       "NewWritableFile:O_DIRECT");
 #endif
 
-  bool can_allow_mmap = IsMemoryMappedAccessSupported();
+  bool can_allow_mmap = options.allow_mmap_reads || IsMemoryMappedAccessSupported();
   switch (option_config) {
 #ifndef ROCKSDB_LITE
     case kHashSkipList:
