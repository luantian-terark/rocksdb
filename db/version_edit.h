--- conflicted
+++ resolved
@@ -163,7 +163,6 @@
   bool has_max_column_family_;
 
   DeletedFileSet deleted_files_;
-<<<<<<< HEAD
   std::vector<std::pair<int, FileMetaData>> new_files_;
 
   // Each version edit record should have column_family_id set
@@ -175,13 +174,10 @@
   bool is_column_family_drop_;
   bool is_column_family_add_;
   std::string column_family_name_;
-=======
-  std::vector<std::pair<int, FileMetaData> > new_files_;
 
   enum {
     kManifestVersion = 1
   };
->>>>>>> 63cef900
 };
 
 }  // namespace rocksdb