//  Copyright (c) 2011-present, Facebook, Inc.  All rights reserved.
//  This source code is licensed under the BSD-style license found in the
//  LICENSE file in the root directory of this source tree. An additional grant
//  of patent rights can be found in the PATENTS file in the same directory.
//
// Copyright (c) 2011 The LevelDB Authors. All rights reserved.
// Use of this source code is governed by a BSD-style license that can be
// found in the LICENSE file. See the AUTHORS file for names of contributors.

#include "db/compaction_job.h"

#ifndef __STDC_FORMAT_MACROS
#define __STDC_FORMAT_MACROS
#endif

#include <inttypes.h>
#include <algorithm>
#include <functional>
#include <list>
#include <memory>
#include <random>
#include <set>
#include <thread>
#include <utility>
#include <vector>

#include "db/builder.h"
#include "db/db_iter.h"
#include "db/dbformat.h"
#include "db/event_helpers.h"
#include "db/filename.h"
#include "db/log_reader.h"
#include "db/log_writer.h"
#include "db/memtable.h"
#include "db/memtable_list.h"
#include "db/merge_context.h"
#include "db/merge_helper.h"
#include "db/version_set.h"
#include "port/likely.h"
#include "port/port.h"
#include "rocksdb/db.h"
#include "rocksdb/env.h"
#include "rocksdb/statistics.h"
#include "rocksdb/status.h"
#include "rocksdb/table.h"
#include "table/block.h"
#include "table/block_based_table_factory.h"
#include "table/merger.h"
#include "table/table_builder.h"
#include "util/coding.h"
#include "util/file_reader_writer.h"
#include "util/iostats_context_imp.h"
#include "util/log_buffer.h"
#include "util/logging.h"
#include "util/sst_file_manager_impl.h"
#include "util/mutexlock.h"
#include "util/perf_context_imp.h"
#include "util/stop_watch.h"
#include "util/string_util.h"
#include "util/sync_point.h"
#include "util/thread_status_util.h"

namespace rocksdb {

// Maintains state for each sub-compaction
struct CompactionJob::SubcompactionState {
  const Compaction* compaction;
  std::unique_ptr<CompactionIterator> c_iter;

  // The boundaries of the key-range this compaction is interested in. No two
  // subcompactions may have overlapping key-ranges.
  // 'start' is inclusive, 'end' is exclusive, and nullptr means unbounded
  Slice *start, *end;

  // The return status of this subcompaction
  Status status;

  // Files produced by this subcompaction
  struct Output {
    FileMetaData meta;
    bool finished;
    std::shared_ptr<const TableProperties> table_properties;
  };

  // State kept for output being generated
  std::vector<Output> outputs;
  std::unique_ptr<WritableFileWriter> outfile;
  std::unique_ptr<TableBuilder> builder;
  Output* current_output() {
    if (outputs.empty()) {
      // This subcompaction's outptut could be empty if compaction was aborted
      // before this subcompaction had a chance to generate any output files.
      // When subcompactions are executed sequentially this is more likely and
      // will be particulalry likely for the later subcompactions to be empty.
      // Once they are run in parallel however it should be much rarer.
      return nullptr;
    } else {
      return &outputs.back();
    }
  }

  uint64_t current_output_file_size;

  // State during the subcompaction
  uint64_t total_bytes;
  uint64_t num_input_records;
  uint64_t num_output_records;
  CompactionJobStats compaction_job_stats;
  uint64_t approx_size;
  // An index that used to speed up ShouldStopBefore().
  size_t grandparent_index = 0;
  // The number of bytes overlapping between the current output and
  // grandparent files used in ShouldStopBefore().
  uint64_t overlapped_bytes = 0;
  // A flag determine whether the key has been seen in ShouldStopBefore()
  bool seen_key = false;
  std::string compression_dict;

  SubcompactionState(Compaction* c, Slice* _start, Slice* _end,
                     uint64_t size = 0)
      : compaction(c),
        start(_start),
        end(_end),
        outfile(nullptr),
        builder(nullptr),
        current_output_file_size(0),
        total_bytes(0),
        num_input_records(0),
        num_output_records(0),
        approx_size(size),
        grandparent_index(0),
        overlapped_bytes(0),
        seen_key(false),
        compression_dict() {
    assert(compaction != nullptr);
  }

  SubcompactionState(SubcompactionState&& o) { *this = std::move(o); }

  SubcompactionState& operator=(SubcompactionState&& o) {
    compaction = std::move(o.compaction);
    start = std::move(o.start);
    end = std::move(o.end);
    status = std::move(o.status);
    outputs = std::move(o.outputs);
    outfile = std::move(o.outfile);
    builder = std::move(o.builder);
    current_output_file_size = std::move(o.current_output_file_size);
    total_bytes = std::move(o.total_bytes);
    num_input_records = std::move(o.num_input_records);
    num_output_records = std::move(o.num_output_records);
    compaction_job_stats = std::move(o.compaction_job_stats);
    approx_size = std::move(o.approx_size);
    grandparent_index = std::move(o.grandparent_index);
    overlapped_bytes = std::move(o.overlapped_bytes);
    seen_key = std::move(o.seen_key);
    compression_dict = std::move(o.compression_dict);
    return *this;
  }

  // Because member unique_ptrs do not have these.
  SubcompactionState(const SubcompactionState&) = delete;

  SubcompactionState& operator=(const SubcompactionState&) = delete;

  // Returns true iff we should stop building the current output
  // before processing "internal_key".
  bool ShouldStopBefore(const Slice& internal_key, uint64_t curr_file_size) {
    const InternalKeyComparator* icmp =
        &compaction->column_family_data()->internal_comparator();
    const std::vector<FileMetaData*>& grandparents = compaction->grandparents();

    // Scan to find earliest grandparent file that contains key.
    while (grandparent_index < grandparents.size() &&
           icmp->Compare(internal_key,
                         grandparents[grandparent_index]->largest.Encode()) >
               0) {
      if (seen_key) {
        overlapped_bytes += grandparents[grandparent_index]->fd.GetFileSize();
      }
      assert(grandparent_index + 1 >= grandparents.size() ||
             icmp->Compare(
                 grandparents[grandparent_index]->largest.Encode(),
                 grandparents[grandparent_index + 1]->smallest.Encode()) <= 0);
      grandparent_index++;
    }
    seen_key = true;

    if (overlapped_bytes + curr_file_size >
        compaction->max_compaction_bytes()) {
      // Too much overlap for current output; start new output
      overlapped_bytes = 0;
      return true;
    }

    return false;
  }
};

// Maintains state for the entire compaction
struct CompactionJob::CompactionState {
  Compaction* const compaction;

  // REQUIRED: subcompaction states are stored in order of increasing
  // key-range
  std::vector<CompactionJob::SubcompactionState> sub_compact_states;
  Status status;

  uint64_t total_bytes;
  uint64_t num_input_records;
  uint64_t num_output_records;

  explicit CompactionState(Compaction* c)
      : compaction(c),
        total_bytes(0),
        num_input_records(0),
        num_output_records(0) {}

  size_t NumOutputFiles() {
    size_t total = 0;
    for (auto& s : sub_compact_states) {
      total += s.outputs.size();
    }
    return total;
  }

  Slice SmallestUserKey() {
    for (const auto& sub_compact_state : sub_compact_states) {
      if (!sub_compact_state.outputs.empty() &&
          sub_compact_state.outputs[0].finished) {
        return sub_compact_state.outputs[0].meta.smallest.user_key();
      }
    }
    // If there is no finished output, return an empty slice.
    return Slice(nullptr, 0);
  }

  Slice LargestUserKey() {
    for (auto it = sub_compact_states.rbegin(); it < sub_compact_states.rend();
         ++it) {
      if (!it->outputs.empty() && it->current_output()->finished) {
        assert(it->current_output() != nullptr);
        return it->current_output()->meta.largest.user_key();
      }
    }
    // If there is no finished output, return an empty slice.
    return Slice(nullptr, 0);
  }
};

void CompactionJob::AggregateStatistics() {
  for (SubcompactionState& sc : compact_->sub_compact_states) {
    compact_->total_bytes += sc.total_bytes;
    compact_->num_input_records += sc.num_input_records;
    compact_->num_output_records += sc.num_output_records;
  }
  if (compaction_job_stats_) {
    for (SubcompactionState& sc : compact_->sub_compact_states) {
      compaction_job_stats_->Add(sc.compaction_job_stats);
    }
  }
}

CompactionJob::CompactionJob(
    int job_id, Compaction* compaction, const ImmutableDBOptions& db_options,
    const EnvOptions& env_options, VersionSet* versions,
    const std::atomic<bool>* shutting_down, LogBuffer* log_buffer,
    Directory* db_directory, Directory* output_directory, Statistics* stats,
    InstrumentedMutex* db_mutex, Status* db_bg_error,
    std::vector<SequenceNumber> existing_snapshots,
    SequenceNumber earliest_write_conflict_snapshot,
    std::shared_ptr<Cache> table_cache, EventLogger* event_logger,
    bool paranoid_file_checks, bool measure_io_stats, const std::string& dbname,
    CompactionJobStats* compaction_job_stats)
    : job_id_(job_id),
      compact_(new CompactionState(compaction)),
      compaction_job_stats_(compaction_job_stats),
      compaction_stats_(1),
      dbname_(dbname),
      db_options_(db_options),
      env_options_(env_options),
      env_(db_options.env),
      versions_(versions),
      shutting_down_(shutting_down),
      log_buffer_(log_buffer),
      db_directory_(db_directory),
      output_directory_(output_directory),
      stats_(stats),
      db_mutex_(db_mutex),
      db_bg_error_(db_bg_error),
      existing_snapshots_(std::move(existing_snapshots)),
      earliest_write_conflict_snapshot_(earliest_write_conflict_snapshot),
      table_cache_(std::move(table_cache)),
      event_logger_(event_logger),
      paranoid_file_checks_(paranoid_file_checks),
      measure_io_stats_(measure_io_stats) {
  assert(log_buffer_ != nullptr);
  const auto* cfd = compact_->compaction->column_family_data();
  ThreadStatusUtil::SetColumnFamily(cfd, cfd->ioptions()->env,
                                    db_options_.enable_thread_tracking);
  ThreadStatusUtil::SetThreadOperation(ThreadStatus::OP_COMPACTION);
  ReportStartedCompaction(compaction);
}

CompactionJob::~CompactionJob() {
  assert(compact_ == nullptr);
  ThreadStatusUtil::ResetThreadStatus();
}

void CompactionJob::ReportStartedCompaction(
    Compaction* compaction) {
  const auto* cfd = compact_->compaction->column_family_data();
  ThreadStatusUtil::SetColumnFamily(cfd, cfd->ioptions()->env,
                                    db_options_.enable_thread_tracking);

  ThreadStatusUtil::SetThreadOperationProperty(
      ThreadStatus::COMPACTION_JOB_ID,
      job_id_);

  ThreadStatusUtil::SetThreadOperationProperty(
      ThreadStatus::COMPACTION_INPUT_OUTPUT_LEVEL,
      (static_cast<uint64_t>(compact_->compaction->start_level()) << 32) +
          compact_->compaction->output_level());

  // In the current design, a CompactionJob is always created
  // for non-trivial compaction.
  assert(compaction->IsTrivialMove() == false ||
         compaction->is_manual_compaction() == true);

  ThreadStatusUtil::SetThreadOperationProperty(
      ThreadStatus::COMPACTION_PROP_FLAGS,
      compaction->is_manual_compaction() +
          (compaction->deletion_compaction() << 1));

  ThreadStatusUtil::SetThreadOperationProperty(
      ThreadStatus::COMPACTION_TOTAL_INPUT_BYTES,
      compaction->CalculateTotalInputSize());

  IOSTATS_RESET(bytes_written);
  IOSTATS_RESET(bytes_read);
  ThreadStatusUtil::SetThreadOperationProperty(
      ThreadStatus::COMPACTION_BYTES_WRITTEN, 0);
  ThreadStatusUtil::SetThreadOperationProperty(
      ThreadStatus::COMPACTION_BYTES_READ, 0);

  // Set the thread operation after operation properties
  // to ensure GetThreadList() can always show them all together.
  ThreadStatusUtil::SetThreadOperation(
      ThreadStatus::OP_COMPACTION);

  if (compaction_job_stats_) {
    compaction_job_stats_->is_manual_compaction =
        compaction->is_manual_compaction();
  }
}

void CompactionJob::Prepare() {
  AutoThreadOperationStageUpdater stage_updater(
      ThreadStatus::STAGE_COMPACTION_PREPARE);

  // Generate file_levels_ for compaction berfore making Iterator
  auto* c = compact_->compaction;
  assert(c->column_family_data() != nullptr);
  assert(c->column_family_data()->current()->storage_info()
      ->NumLevelFiles(compact_->compaction->level()) > 0);

  // Is this compaction producing files at the bottommost level?
  bottommost_level_ = c->bottommost_level();

  if (c->ShouldFormSubcompactions()) {
    const uint64_t start_micros = env_->NowMicros();
    GenSubcompactionBoundaries();
    MeasureTime(stats_, SUBCOMPACTION_SETUP_TIME,
                env_->NowMicros() - start_micros);

    assert(sizes_.size() == boundaries_.size() + 1);

    for (size_t i = 0; i <= boundaries_.size(); i++) {
      Slice* start = i == 0 ? nullptr : &boundaries_[i - 1];
      Slice* end = i == boundaries_.size() ? nullptr : &boundaries_[i];
      compact_->sub_compact_states.emplace_back(c, start, end, sizes_[i]);
    }
    MeasureTime(stats_, NUM_SUBCOMPACTIONS_SCHEDULED,
                compact_->sub_compact_states.size());
  } else {
    compact_->sub_compact_states.emplace_back(c, nullptr, nullptr);
  }
}

struct RangeWithSize {
  Range range;
  uint64_t size;

  RangeWithSize(const Slice& a, const Slice& b, uint64_t s = 0)
      : range(a, b), size(s) {}
};

// Generates a histogram representing potential divisions of key ranges from
// the input. It adds the starting and/or ending keys of certain input files
// to the working set and then finds the approximate size of data in between
// each consecutive pair of slices. Then it divides these ranges into
// consecutive groups such that each group has a similar size.
void CompactionJob::GenSubcompactionBoundaries() {
  auto* c = compact_->compaction;
  auto* cfd = c->column_family_data();
  const Comparator* cfd_comparator = cfd->user_comparator();
  std::vector<Slice> bounds;
  int start_lvl = c->start_level();
  int out_lvl = c->output_level();

  // Add the starting and/or ending key of certain input files as a potential
  // boundary
  for (size_t lvl_idx = 0; lvl_idx < c->num_input_levels(); lvl_idx++) {
    int lvl = c->level(lvl_idx);
    if (lvl >= start_lvl && lvl <= out_lvl) {
      const LevelFilesBrief* flevel = c->input_levels(lvl_idx);
      size_t num_files = flevel->num_files;

      if (num_files == 0) {
        continue;
      }

      if (lvl == 0) {
        // For level 0 add the starting and ending key of each file since the
        // files may have greatly differing key ranges (not range-partitioned)
        for (size_t i = 0; i < num_files; i++) {
          bounds.emplace_back(flevel->files[i].smallest_key);
          bounds.emplace_back(flevel->files[i].largest_key);
        }
      } else {
        // For all other levels add the smallest/largest key in the level to
        // encompass the range covered by that level
        bounds.emplace_back(flevel->files[0].smallest_key);
        bounds.emplace_back(flevel->files[num_files - 1].largest_key);
        if (lvl == out_lvl) {
          // For the last level include the starting keys of all files since
          // the last level is the largest and probably has the widest key
          // range. Since it's range partitioned, the ending key of one file
          // and the starting key of the next are very close (or identical).
          for (size_t i = 1; i < num_files; i++) {
            bounds.emplace_back(flevel->files[i].smallest_key);
          }
        }
      }
    }
  }

  std::sort(bounds.begin(), bounds.end(),
    [cfd_comparator] (const Slice& a, const Slice& b) -> bool {
      return cfd_comparator->Compare(ExtractUserKey(a), ExtractUserKey(b)) < 0;
    });
  // Remove duplicated entries from bounds
  bounds.erase(std::unique(bounds.begin(), bounds.end(),
    [cfd_comparator] (const Slice& a, const Slice& b) -> bool {
      return cfd_comparator->Compare(ExtractUserKey(a), ExtractUserKey(b)) == 0;
    }), bounds.end());

  // Combine consecutive pairs of boundaries into ranges with an approximate
  // size of data covered by keys in that range
  uint64_t sum = 0;
  std::vector<RangeWithSize> ranges;
  auto* v = cfd->current();
  for (auto it = bounds.begin();;) {
    const Slice a = *it;
    it++;

    if (it == bounds.end()) {
      break;
    }

    const Slice b = *it;
    uint64_t size = versions_->ApproximateSize(v, a, b, start_lvl, out_lvl + 1);
    ranges.emplace_back(a, b, size);
    sum += size;
  }

  // Group the ranges into subcompactions
  const double min_file_fill_percent = 4.0 / 5;
  uint64_t max_output_files = static_cast<uint64_t>(
      std::ceil(sum / min_file_fill_percent /
                c->mutable_cf_options()->MaxFileSizeForLevel(out_lvl)));
  uint64_t subcompactions =
      std::min({static_cast<uint64_t>(ranges.size()),
                static_cast<uint64_t>(db_options_.max_subcompactions),
                max_output_files});

  if (subcompactions > 1) {
    double mean = sum * 1.0 / subcompactions;
    // Greedily add ranges to the subcompaction until the sum of the ranges'
    // sizes becomes >= the expected mean size of a subcompaction
    sum = 0;
    for (size_t i = 0; i < ranges.size() - 1; i++) {
      sum += ranges[i].size;
      if (subcompactions == 1) {
        // If there's only one left to schedule then it goes to the end so no
        // need to put an end boundary
        continue;
      }
      if (sum >= mean) {
        boundaries_.emplace_back(ExtractUserKey(ranges[i].range.limit));
        sizes_.emplace_back(sum);
        subcompactions--;
        sum = 0;
      }
    }
    sizes_.emplace_back(sum + ranges.back().size);
  } else {
    // Only one range so its size is the total sum of sizes computed above
    sizes_.emplace_back(sum);
  }
}

Status CompactionJob::Run() {
  AutoThreadOperationStageUpdater stage_updater(
      ThreadStatus::STAGE_COMPACTION_RUN);
  TEST_SYNC_POINT("CompactionJob::Run():Start");
  log_buffer_->FlushBufferToLog();
  LogCompaction();

  const size_t num_threads = compact_->sub_compact_states.size();
  assert(num_threads > 0);
  const uint64_t start_micros = env_->NowMicros();

  // Launch a thread for each of subcompactions 1...num_threads-1
  std::vector<std::thread> thread_pool;
  thread_pool.reserve(num_threads - 1);
  for (size_t i = 1; i < compact_->sub_compact_states.size(); i++) {
    thread_pool.emplace_back(&CompactionJob::ProcessKeyValueCompaction, this,
                             &compact_->sub_compact_states[i]);
  }

  // Always schedule the first subcompaction (whether or not there are also
  // others) in the current thread to be efficient with resources
  ProcessKeyValueCompaction(&compact_->sub_compact_states[0]);

  // Wait for all other threads (if there are any) to finish execution
  for (auto& thread : thread_pool) {
    thread.join();
  }

  if (output_directory_ && !db_options_.disable_data_sync) {
    output_directory_->Fsync();
  }

  compaction_stats_.micros = env_->NowMicros() - start_micros;
  MeasureTime(stats_, COMPACTION_TIME, compaction_stats_.micros);

  // Check if any thread encountered an error during execution
  Status status;
  for (const auto& state : compact_->sub_compact_states) {
    if (!state.status.ok()) {
      status = state.status;
      break;
    }
  }

  TablePropertiesCollection tp;
  for (const auto& state : compact_->sub_compact_states) {
    for (const auto& output : state.outputs) {
      auto fn = TableFileName(db_options_.db_paths, output.meta.fd.GetNumber(),
                              output.meta.fd.GetPathId());
      tp[fn] = output.table_properties;
    }
  }
  compact_->compaction->SetOutputTableProperties(std::move(tp));

  // Finish up all book-keeping to unify the subcompaction results
  AggregateStatistics();
  UpdateCompactionStats();
  RecordCompactionIOStats();
  LogFlush(db_options_.info_log);
  TEST_SYNC_POINT("CompactionJob::Run():End");

  compact_->status = status;
  return status;
}

Status CompactionJob::Install(const MutableCFOptions& mutable_cf_options) {
  AutoThreadOperationStageUpdater stage_updater(
      ThreadStatus::STAGE_COMPACTION_INSTALL);
  db_mutex_->AssertHeld();
  Status status = compact_->status;
  ColumnFamilyData* cfd = compact_->compaction->column_family_data();
  cfd->internal_stats()->AddCompactionStats(
      compact_->compaction->output_level(), compaction_stats_);

  if (status.ok()) {
    status = InstallCompactionResults(mutable_cf_options);
  }
  VersionStorageInfo::LevelSummaryStorage tmp;
  auto vstorage = cfd->current()->storage_info();
  const auto& stats = compaction_stats_;

  double read_write_amp = 0.0;
  double write_amp = 0.0;
  if (stats.bytes_read_non_output_levels > 0) {
    read_write_amp = (stats.bytes_written + stats.bytes_read_output_level +
                      stats.bytes_read_non_output_levels) /
                     static_cast<double>(stats.bytes_read_non_output_levels);
    write_amp = stats.bytes_written /
                static_cast<double>(stats.bytes_read_non_output_levels);
  }
  LogToBuffer(
      log_buffer_,
      "[%s] compacted to: %s, MB/sec: %.1f rd, %.1f wr, level %d, "
      "files in(%d, %d) out(%d) "
      "MB in(%.1f, %.1f) out(%.1f), read-write-amplify(%.1f) "
      "write-amplify(%.1f) %s, records in: %d, records dropped: %d\n",
      cfd->GetName().c_str(), vstorage->LevelSummary(&tmp),
      (stats.bytes_read_non_output_levels + stats.bytes_read_output_level) /
          static_cast<double>(stats.micros),
      stats.bytes_written / static_cast<double>(stats.micros),
      compact_->compaction->output_level(),
      stats.num_input_files_in_non_output_levels,
      stats.num_input_files_in_output_level, stats.num_output_files,
      stats.bytes_read_non_output_levels / 1048576.0,
      stats.bytes_read_output_level / 1048576.0,
      stats.bytes_written / 1048576.0, read_write_amp, write_amp,
      status.ToString().c_str(), stats.num_input_records,
      stats.num_dropped_records);

  UpdateCompactionJobStats(stats);

  auto stream = event_logger_->LogToBuffer(log_buffer_);
  stream << "job" << job_id_
         << "event" << "compaction_finished"
         << "compaction_time_micros" << compaction_stats_.micros
         << "output_level" << compact_->compaction->output_level()
         << "num_output_files" << compact_->NumOutputFiles()
         << "total_output_size" << compact_->total_bytes
         << "num_input_records" << compact_->num_input_records
         << "num_output_records" << compact_->num_output_records
         << "num_subcompactions" << compact_->sub_compact_states.size();

  if (compaction_job_stats_ != nullptr) {
    stream << "num_single_delete_mismatches"
           << compaction_job_stats_->num_single_del_mismatch;
    stream << "num_single_delete_fallthrough"
           << compaction_job_stats_->num_single_del_fallthru;
  }

  if (measure_io_stats_ && compaction_job_stats_ != nullptr) {
    stream << "file_write_nanos" << compaction_job_stats_->file_write_nanos;
    stream << "file_range_sync_nanos"
           << compaction_job_stats_->file_range_sync_nanos;
    stream << "file_fsync_nanos" << compaction_job_stats_->file_fsync_nanos;
    stream << "file_prepare_write_nanos"
           << compaction_job_stats_->file_prepare_write_nanos;
  }

  stream << "lsm_state";
  stream.StartArray();
  for (int level = 0; level < vstorage->num_levels(); ++level) {
    stream << vstorage->NumLevelFiles(level);
  }
  stream.EndArray();

  CleanupCompaction();
  return status;
}

void CompactionJob::ProcessKeyValueCompaction(SubcompactionState* sub_compact) {
  assert(sub_compact != nullptr);
  ColumnFamilyData* cfd = sub_compact->compaction->column_family_data();
  std::unique_ptr<RangeDelAggregator> range_del_agg(
      new RangeDelAggregator(cfd->internal_comparator(), existing_snapshots_));
  std::unique_ptr<InternalIterator> input(versions_->MakeInputIterator(
      sub_compact->compaction, range_del_agg.get()));

  std::unique_ptr<InternalIterator> input2(versions_->MakeInputIterator(
      sub_compact->compaction, range_del_agg.get()));

  AutoThreadOperationStageUpdater stage_updater(
      ThreadStatus::STAGE_COMPACTION_PROCESS_KV);

  // I/O measurement variables
  PerfLevel prev_perf_level = PerfLevel::kEnableTime;
  const uint64_t kRecordStatsEvery = 1000;
  uint64_t prev_write_nanos = 0;
  uint64_t prev_fsync_nanos = 0;
  uint64_t prev_range_sync_nanos = 0;
  uint64_t prev_prepare_write_nanos = 0;
  if (measure_io_stats_) {
    prev_perf_level = GetPerfLevel();
    SetPerfLevel(PerfLevel::kEnableTime);
    prev_write_nanos = IOSTATS(write_nanos);
    prev_fsync_nanos = IOSTATS(fsync_nanos);
    prev_range_sync_nanos = IOSTATS(range_sync_nanos);
    prev_prepare_write_nanos = IOSTATS(prepare_write_nanos);
  }

  const MutableCFOptions* mutable_cf_options =
      sub_compact->compaction->mutable_cf_options();

  // To build compression dictionary, we sample the first output file, assuming
  // it'll reach the maximum length, and then use the dictionary for compressing
  // subsequent output files. The dictionary may be less than max_dict_bytes if
  // the first output file's length is less than the maximum.
  const int kSampleLenShift = 6;  // 2^6 = 64-byte samples
  std::set<size_t> sample_begin_offsets;
  if (bottommost_level_ &&
      cfd->ioptions()->compression_opts.max_dict_bytes > 0) {
    const size_t kMaxSamples =
        cfd->ioptions()->compression_opts.max_dict_bytes >> kSampleLenShift;
    const size_t kOutFileLen = mutable_cf_options->MaxFileSizeForLevel(
        compact_->compaction->output_level());
    if (kOutFileLen != port::kMaxSizet) {
      const size_t kOutFileNumSamples = kOutFileLen >> kSampleLenShift;
      Random64 generator{versions_->NewFileNumber()};
      for (size_t i = 0; i < kMaxSamples; ++i) {
        sample_begin_offsets.insert(generator.Uniform(kOutFileNumSamples)
                                    << kSampleLenShift);
      }
    }
  }

  auto compaction_filter = cfd->ioptions()->compaction_filter;
  std::unique_ptr<CompactionFilter> compaction_filter_from_factory = nullptr;
  if (compaction_filter == nullptr) {
    compaction_filter_from_factory =
        sub_compact->compaction->CreateCompactionFilter();
    compaction_filter = compaction_filter_from_factory.get();
  }
  auto makeMergeHelper = [&]() {
      MergeHelper* mh = new MergeHelper(
      env_, cfd->user_comparator(), cfd->ioptions()->merge_operator,
      compaction_filter, db_options_.info_log.get(),
      mutable_cf_options->min_partial_merge_operands,
      false /* internal key corruption is expected */,
      existing_snapshots_.empty() ? 0 : existing_snapshots_.back(),
      compact_->compaction->level(), db_options_.statistics.get(),
      shutting_down_);
<<<<<<< HEAD
      return std::unique_ptr<MergeHelper>(mh);
  };
  auto merge1 = makeMergeHelper();
  auto merge2 = makeMergeHelper();
=======
>>>>>>> c70d3c7a

  TEST_SYNC_POINT("CompactionJob::Run():Inprogress");

  Slice* start = sub_compact->start;
  Slice* end = sub_compact->end;
  if (start != nullptr) {
    IterKey start_iter;
    start_iter.SetInternalKey(*start, kMaxSequenceNumber, kValueTypeForSeek);
    input->Seek(start_iter.GetKey());
    input2->Seek(start_iter.GetKey());
  } else {
    input->SeekToFirst();
    input2->SeekToFirst();
  }

  Status status;
  auto makeCompactionIterator =
  [&](InternalIterator* input_iter, MergeHelper& merge) {
    return std::unique_ptr<CompactionIterator>(new CompactionIterator(
      input_iter, cfd->user_comparator(), &merge, versions_->LastSequence(),
      &existing_snapshots_, earliest_write_conflict_snapshot_, env_, false,
      range_del_agg.get(), sub_compact->compaction, compaction_filter,
      shutting_down_));
<<<<<<< HEAD
  };
  sub_compact->c_iter = makeCompactionIterator(input.get(), *merge1);
=======
>>>>>>> c70d3c7a
  auto c_iter = sub_compact->c_iter.get();
  c_iter->SeekToFirst();
  auto c_iter2 = makeCompactionIterator(input2.get(), *merge2);
  auto second_pass_iter = c_iter2->AdaptToInternalIterator();
  c_iter2->SeekToFirst();
  const auto& c_iter_stats = c_iter->iter_stats();
  auto sample_begin_offset_iter = sample_begin_offsets.cbegin();
  // data_begin_offset and compression_dict are only valid while generating
  // dictionary from the first output file.
  size_t data_begin_offset = 0;
  std::string compression_dict;
  compression_dict.reserve(cfd->ioptions()->compression_opts.max_dict_bytes);

  while (status.ok() && !cfd->IsDropped() && c_iter->Valid()) {
    // Invariant: c_iter.status() is guaranteed to be OK if c_iter->Valid()
    // returns true.
    const Slice& key = c_iter->key();
    const Slice& value = c_iter->value();

    // If an end key (exclusive) is specified, check if the current key is
    // >= than it and exit if it is because the iterator is out of its range
    if (end != nullptr &&
        cfd->user_comparator()->Compare(c_iter->user_key(), *end) >= 0) {
      break;
    } else if (sub_compact->compaction->output_level() != 0 &&
               sub_compact->ShouldStopBefore(
                   key, sub_compact->current_output_file_size) &&
               sub_compact->builder != nullptr) {
      CompactionIterationStats range_del_out_stats;
      status = FinishCompactionOutputFile(input->status(), sub_compact,
                                          range_del_agg.get(),
                                          &range_del_out_stats, &key);
      RecordDroppedKeys(range_del_out_stats,
                        &sub_compact->compaction_job_stats);
      if (!status.ok()) {
        break;
      }
    }

    if (c_iter_stats.num_input_records % kRecordStatsEvery ==
        kRecordStatsEvery - 1) {
      RecordDroppedKeys(c_iter_stats, &sub_compact->compaction_job_stats);
      c_iter->ResetRecordCounts();
      RecordCompactionIOStats();
    }

    // Open output file if necessary
    if (sub_compact->builder == nullptr) {
      status = OpenCompactionOutputFile(sub_compact);
      if (!status.ok()) {
        break;
      }
      sub_compact->builder->SetSecondPassIterator(second_pass_iter.get());
    }
    assert(sub_compact->builder != nullptr);
    assert(sub_compact->current_output() != nullptr);
    sub_compact->builder->Add(key, value);
    sub_compact->current_output_file_size = sub_compact->builder->FileSize();
    sub_compact->current_output()->meta.UpdateBoundaries(
        key, c_iter->ikey().sequence);
    sub_compact->num_output_records++;

    if (sub_compact->outputs.size() == 1) {  // first output file
      // Check if this key/value overlaps any sample intervals; if so, appends
      // overlapping portions to the dictionary.
      for (const auto& data_elmt : {key, value}) {
        size_t data_end_offset = data_begin_offset + data_elmt.size();
        while (sample_begin_offset_iter != sample_begin_offsets.cend() &&
               *sample_begin_offset_iter < data_end_offset) {
          size_t sample_end_offset =
              *sample_begin_offset_iter + (1 << kSampleLenShift);
          // Invariant: Because we advance sample iterator while processing the
          // data_elmt containing the sample's last byte, the current sample
          // cannot end before the current data_elmt.
          assert(data_begin_offset < sample_end_offset);

          size_t data_elmt_copy_offset, data_elmt_copy_len;
          if (*sample_begin_offset_iter <= data_begin_offset) {
            // The sample starts before data_elmt starts, so take bytes starting
            // at the beginning of data_elmt.
            data_elmt_copy_offset = 0;
          } else {
            // data_elmt starts before the sample starts, so take bytes starting
            // at the below offset into data_elmt.
            data_elmt_copy_offset =
                *sample_begin_offset_iter - data_begin_offset;
          }
          if (sample_end_offset <= data_end_offset) {
            // The sample ends before data_elmt ends, so take as many bytes as
            // needed.
            data_elmt_copy_len =
                sample_end_offset - (data_begin_offset + data_elmt_copy_offset);
          } else {
            // data_elmt ends before the sample ends, so take all remaining
            // bytes in data_elmt.
            data_elmt_copy_len =
                data_end_offset - (data_begin_offset + data_elmt_copy_offset);
          }
          compression_dict.append(&data_elmt.data()[data_elmt_copy_offset],
                                  data_elmt_copy_len);
          if (sample_end_offset > data_end_offset) {
            // Didn't finish sample. Try to finish it with the next data_elmt.
            break;
          }
          // Next sample may require bytes from same data_elmt.
          sample_begin_offset_iter++;
        }
        data_begin_offset = data_end_offset;
      }
    }

    // Close output file if it is big enough
    // TODO(aekmekji): determine if file should be closed earlier than this
    // during subcompactions (i.e. if output size, estimated by input size, is
    // going to be 1.2MB and max_output_file_size = 1MB, prefer to have 0.6MB
    // and 0.6MB instead of 1MB and 0.2MB)
    if (sub_compact->compaction->output_level() != 0 &&
        sub_compact->current_output_file_size >=
            sub_compact->compaction->max_output_file_size()) {
      Status input_status = input->status();
      c_iter->Next();

      const Slice* next_key = nullptr;
      if (c_iter->Valid()) {
        next_key = &c_iter->key();
      }
      CompactionIterationStats range_del_out_stats;
      status = FinishCompactionOutputFile(input_status, sub_compact,
                                          range_del_agg.get(),
                                          &range_del_out_stats, next_key);
      RecordDroppedKeys(range_del_out_stats,
                        &sub_compact->compaction_job_stats);
      if (sub_compact->outputs.size() == 1) {
        // Use dictionary from first output file for compression of subsequent
        // files.
        sub_compact->compression_dict = std::move(compression_dict);
      }
    } else {
      c_iter->Next();
    }
  }

  sub_compact->num_input_records = c_iter_stats.num_input_records;
  sub_compact->compaction_job_stats.num_input_deletion_records =
      c_iter_stats.num_input_deletion_records;
  sub_compact->compaction_job_stats.num_corrupt_keys =
      c_iter_stats.num_input_corrupt_records;
  sub_compact->compaction_job_stats.num_single_del_fallthru =
      c_iter_stats.num_single_del_fallthru;
  sub_compact->compaction_job_stats.num_single_del_mismatch =
      c_iter_stats.num_single_del_mismatch;
  sub_compact->compaction_job_stats.total_input_raw_key_bytes +=
      c_iter_stats.total_input_raw_key_bytes;
  sub_compact->compaction_job_stats.total_input_raw_value_bytes +=
      c_iter_stats.total_input_raw_value_bytes;

  RecordTick(stats_, FILTER_OPERATION_TOTAL_TIME,
             c_iter_stats.total_filter_time);
  RecordDroppedKeys(c_iter_stats, &sub_compact->compaction_job_stats);
  RecordCompactionIOStats();

  if (status.ok() && (shutting_down_->load(std::memory_order_relaxed) ||
                      cfd->IsDropped())) {
    status = Status::ShutdownInProgress(
        "Database shutdown or Column family drop during compaction");
  }
  if (status.ok()) {
    status = input->status();
  }
  if (status.ok()) {
    status = c_iter->status();
  }

  if (status.ok() && sub_compact->builder == nullptr &&
      sub_compact->outputs.size() == 0 &&
      range_del_agg->ShouldAddTombstones(bottommost_level_)) {
    // handle subcompaction containing only range deletions
    status = OpenCompactionOutputFile(sub_compact);
  }

  // Call FinishCompactionOutputFile() even if status is not ok: it needs to
  // close the output file.
  if (sub_compact->builder != nullptr) {
    CompactionIterationStats range_del_out_stats;
    Status s = FinishCompactionOutputFile(
        status, sub_compact, range_del_agg.get(), &range_del_out_stats);
    if (status.ok()) {
      status = s;
    }
    RecordDroppedKeys(range_del_out_stats, &sub_compact->compaction_job_stats);
  }

  if (measure_io_stats_) {
    sub_compact->compaction_job_stats.file_write_nanos +=
        IOSTATS(write_nanos) - prev_write_nanos;
    sub_compact->compaction_job_stats.file_fsync_nanos +=
        IOSTATS(fsync_nanos) - prev_fsync_nanos;
    sub_compact->compaction_job_stats.file_range_sync_nanos +=
        IOSTATS(range_sync_nanos) - prev_range_sync_nanos;
    sub_compact->compaction_job_stats.file_prepare_write_nanos +=
        IOSTATS(prepare_write_nanos) - prev_prepare_write_nanos;
    if (prev_perf_level != PerfLevel::kEnableTime) {
      SetPerfLevel(prev_perf_level);
    }
  }

  sub_compact->c_iter.reset();
  input.reset();
  sub_compact->status = status;
}

void CompactionJob::RecordDroppedKeys(
    const CompactionIterationStats& c_iter_stats,
    CompactionJobStats* compaction_job_stats) {
  if (c_iter_stats.num_record_drop_user > 0) {
    RecordTick(stats_, COMPACTION_KEY_DROP_USER,
               c_iter_stats.num_record_drop_user);
  }
  if (c_iter_stats.num_record_drop_hidden > 0) {
    RecordTick(stats_, COMPACTION_KEY_DROP_NEWER_ENTRY,
               c_iter_stats.num_record_drop_hidden);
    if (compaction_job_stats) {
      compaction_job_stats->num_records_replaced +=
          c_iter_stats.num_record_drop_hidden;
    }
  }
  if (c_iter_stats.num_record_drop_obsolete > 0) {
    RecordTick(stats_, COMPACTION_KEY_DROP_OBSOLETE,
               c_iter_stats.num_record_drop_obsolete);
    if (compaction_job_stats) {
      compaction_job_stats->num_expired_deletion_records +=
          c_iter_stats.num_record_drop_obsolete;
    }
  }
  if (c_iter_stats.num_record_drop_range_del > 0) {
    RecordTick(stats_, COMPACTION_KEY_DROP_RANGE_DEL,
               c_iter_stats.num_record_drop_range_del);
  }
  if (c_iter_stats.num_range_del_drop_obsolete > 0) {
    RecordTick(stats_, COMPACTION_RANGE_DEL_DROP_OBSOLETE,
               c_iter_stats.num_range_del_drop_obsolete);
  }
}

Status CompactionJob::FinishCompactionOutputFile(
    const Status& input_status, SubcompactionState* sub_compact,
    RangeDelAggregator* range_del_agg,
    CompactionIterationStats* range_del_out_stats,
    const Slice* next_table_min_key /* = nullptr */) {
  AutoThreadOperationStageUpdater stage_updater(
      ThreadStatus::STAGE_COMPACTION_SYNC_FILE);
  assert(sub_compact != nullptr);
  assert(sub_compact->outfile);
  assert(sub_compact->builder != nullptr);
  assert(sub_compact->current_output() != nullptr);

  uint64_t output_number = sub_compact->current_output()->meta.fd.GetNumber();
  assert(output_number != 0);

  TableProperties table_properties;
  // Check for iterator errors
  Status s = input_status;
  auto meta = &sub_compact->current_output()->meta;
  if (s.ok()) {
    Slice lower_bound_guard, upper_bound_guard;
    const Slice *lower_bound, *upper_bound;
    if (sub_compact->outputs.size() == 1) {
      // For the first output table, include range tombstones before the min key
      // but after the subcompaction boundary.
      lower_bound = sub_compact->start;
    } else if (meta->smallest.size() > 0) {
      // For subsequent output tables, only include range tombstones from min
      // key onwards since the previous file was extended to contain range
      // tombstones falling before min key.
      lower_bound_guard = meta->smallest.user_key();
      lower_bound = &lower_bound_guard;
    } else {
      lower_bound = nullptr;
    }
    if (next_table_min_key != nullptr) {
      // This isn't the last file in the subcompaction, so extend until the next
      // file starts.
      upper_bound_guard = ExtractUserKey(*next_table_min_key);
      upper_bound = &upper_bound_guard;
    } else {
      // This is the last file in the subcompaction, so extend until the
      // subcompaction ends.
      upper_bound = sub_compact->end;
    }
    range_del_agg->AddToBuilder(sub_compact->builder.get(), lower_bound,
                                upper_bound, meta, range_del_out_stats,
                                bottommost_level_);
  }
  const uint64_t current_entries = sub_compact->builder->NumEntries();
  meta->marked_for_compaction = sub_compact->builder->NeedCompact();
  if (s.ok()) {
    s = sub_compact->builder->Finish();
  } else {
    sub_compact->builder->Abandon();
  }
  const uint64_t current_bytes = sub_compact->builder->FileSize();
  meta->fd.file_size = current_bytes;
  sub_compact->current_output()->finished = true;
  sub_compact->total_bytes += current_bytes;

  // Finish and check for file errors
  if (s.ok() && !db_options_.disable_data_sync) {
    StopWatch sw(env_, stats_, COMPACTION_OUTFILE_SYNC_MICROS);
    s = sub_compact->outfile->Sync(db_options_.use_fsync);
  }
  if (s.ok()) {
    s = sub_compact->outfile->Close();
  }
  sub_compact->outfile.reset();

  ColumnFamilyData* cfd = sub_compact->compaction->column_family_data();
  TableProperties tp;
  if (s.ok() && current_entries > 0) {
    // Verify that the table is usable
    InternalIterator* iter = cfd->table_cache()->NewIterator(
        ReadOptions(), env_options_, cfd->internal_comparator(), meta->fd,
        nullptr /* range_del_agg */, nullptr,
        cfd->internal_stats()->GetFileReadHist(
            compact_->compaction->output_level()),
        false);
    s = iter->status();

    if (s.ok() && paranoid_file_checks_) {
      for (iter->SeekToFirst(); iter->Valid(); iter->Next()) {}
      s = iter->status();
    }

    delete iter;

    // Output to event logger and fire events.
    if (s.ok()) {
      tp = sub_compact->builder->GetTableProperties();
      sub_compact->current_output()->table_properties =
          std::make_shared<TableProperties>(tp);
      Log(InfoLogLevel::INFO_LEVEL, db_options_.info_log,
          "[%s] [JOB %d] Generated table #%" PRIu64 ": %" PRIu64
          " keys, %" PRIu64 " bytes%s",
          cfd->GetName().c_str(), job_id_, output_number, current_entries,
          current_bytes,
          meta->marked_for_compaction ? " (need compaction)" : "");
    }
  }
  std::string fname = TableFileName(db_options_.db_paths, meta->fd.GetNumber(),
                                    meta->fd.GetPathId());
  EventHelpers::LogAndNotifyTableFileCreationFinished(
      event_logger_, cfd->ioptions()->listeners, dbname_, cfd->GetName(), fname,
      job_id_, meta->fd, tp, TableFileCreationReason::kCompaction, s);

#ifndef ROCKSDB_LITE
  // Report new file to SstFileManagerImpl
  auto sfm =
      static_cast<SstFileManagerImpl*>(db_options_.sst_file_manager.get());
  if (sfm && meta->fd.GetPathId() == 0) {
    auto fn = TableFileName(cfd->ioptions()->db_paths, meta->fd.GetNumber(),
                            meta->fd.GetPathId());
    sfm->OnAddFile(fn);
    if (sfm->IsMaxAllowedSpaceReached()) {
      InstrumentedMutexLock l(db_mutex_);
      if (db_bg_error_->ok()) {
        s = Status::IOError("Max allowed space was reached");
        *db_bg_error_ = s;
        TEST_SYNC_POINT(
            "CompactionJob::FinishCompactionOutputFile:MaxAllowedSpaceReached");
      }
    }
  }
#endif

  sub_compact->builder.reset();
  sub_compact->current_output_file_size = 0;
  return s;
}

Status CompactionJob::InstallCompactionResults(
    const MutableCFOptions& mutable_cf_options) {
  db_mutex_->AssertHeld();

  auto* compaction = compact_->compaction;
  // paranoia: verify that the files that we started with
  // still exist in the current version and in the same original level.
  // This ensures that a concurrent compaction did not erroneously
  // pick the same files to compact_.
  if (!versions_->VerifyCompactionFileConsistency(compaction)) {
    Compaction::InputLevelSummaryBuffer inputs_summary;

    Log(InfoLogLevel::ERROR_LEVEL, db_options_.info_log,
        "[%s] [JOB %d] Compaction %s aborted",
        compaction->column_family_data()->GetName().c_str(), job_id_,
        compaction->InputLevelSummary(&inputs_summary));
    return Status::Corruption("Compaction input files inconsistent");
  }

  {
    Compaction::InputLevelSummaryBuffer inputs_summary;
    Log(InfoLogLevel::INFO_LEVEL, db_options_.info_log,
        "[%s] [JOB %d] Compacted %s => %" PRIu64 " bytes",
        compaction->column_family_data()->GetName().c_str(), job_id_,
        compaction->InputLevelSummary(&inputs_summary), compact_->total_bytes);
  }

  // Add compaction outputs
  compaction->AddInputDeletions(compact_->compaction->edit());

  for (const auto& sub_compact : compact_->sub_compact_states) {
    for (const auto& out : sub_compact.outputs) {
      compaction->edit()->AddFile(compaction->output_level(), out.meta);
    }
  }
  return versions_->LogAndApply(compaction->column_family_data(),
                                mutable_cf_options, compaction->edit(),
                                db_mutex_, db_directory_);
}

void CompactionJob::RecordCompactionIOStats() {
  RecordTick(stats_, COMPACT_READ_BYTES, IOSTATS(bytes_read));
  ThreadStatusUtil::IncreaseThreadOperationProperty(
      ThreadStatus::COMPACTION_BYTES_READ, IOSTATS(bytes_read));
  IOSTATS_RESET(bytes_read);
  RecordTick(stats_, COMPACT_WRITE_BYTES, IOSTATS(bytes_written));
  ThreadStatusUtil::IncreaseThreadOperationProperty(
      ThreadStatus::COMPACTION_BYTES_WRITTEN, IOSTATS(bytes_written));
  IOSTATS_RESET(bytes_written);
}

Status CompactionJob::OpenCompactionOutputFile(
    SubcompactionState* sub_compact) {
  assert(sub_compact != nullptr);
  assert(sub_compact->builder == nullptr);
  // no need to lock because VersionSet::next_file_number_ is atomic
  uint64_t file_number = versions_->NewFileNumber();
  std::string fname = TableFileName(db_options_.db_paths, file_number,
                                    sub_compact->compaction->output_path_id());
  // Fire events.
  ColumnFamilyData* cfd = sub_compact->compaction->column_family_data();
#ifndef ROCKSDB_LITE
  EventHelpers::NotifyTableFileCreationStarted(
      cfd->ioptions()->listeners, dbname_, cfd->GetName(), fname, job_id_,
      TableFileCreationReason::kCompaction);
#endif  // !ROCKSDB_LITE
  // Make the output file
  unique_ptr<WritableFile> writable_file;
  Status s = NewWritableFile(env_, fname, &writable_file, env_options_);
  if (!s.ok()) {
    Log(InfoLogLevel::ERROR_LEVEL, db_options_.info_log,
        "[%s] [JOB %d] OpenCompactionOutputFiles for table #%" PRIu64
        " fails at NewWritableFile with status %s",
        sub_compact->compaction->column_family_data()->GetName().c_str(),
        job_id_, file_number, s.ToString().c_str());
    LogFlush(db_options_.info_log);
    EventHelpers::LogAndNotifyTableFileCreationFinished(
        event_logger_, cfd->ioptions()->listeners, dbname_, cfd->GetName(),
        fname, job_id_, FileDescriptor(), TableProperties(),
        TableFileCreationReason::kCompaction, s);
    return s;
  }

  SubcompactionState::Output out;
  out.meta.fd =
      FileDescriptor(file_number, sub_compact->compaction->output_path_id(), 0);
  out.finished = false;

  sub_compact->outputs.push_back(out);
  writable_file->SetIOPriority(Env::IO_LOW);
  writable_file->SetPreallocationBlockSize(static_cast<size_t>(
      sub_compact->compaction->OutputFilePreallocationSize()));
  sub_compact->outfile.reset(
      new WritableFileWriter(std::move(writable_file), env_options_));

  // If the Column family flag is to only optimize filters for hits,
  // we can skip creating filters if this is the bottommost_level where
  // data is going to be found
  bool skip_filters =
      cfd->ioptions()->optimize_filters_for_hits && bottommost_level_;
  sub_compact->builder.reset(NewTableBuilder(
      *cfd->ioptions(), cfd->internal_comparator(),
      cfd->int_tbl_prop_collector_factories(), cfd->GetID(), cfd->GetName(),
      sub_compact->outfile.get(), sub_compact->compaction->output_compression(),
      cfd->ioptions()->compression_opts,
      sub_compact->compaction->output_level(),
      &sub_compact->compression_dict,
      skip_filters));
  LogFlush(db_options_.info_log);
  return s;
}

void CompactionJob::CleanupCompaction() {
  for (SubcompactionState& sub_compact : compact_->sub_compact_states) {
    const auto& sub_status = sub_compact.status;

    if (sub_compact.builder != nullptr) {
      // May happen if we get a shutdown call in the middle of compaction
      sub_compact.builder->Abandon();
      sub_compact.builder.reset();
    } else {
      assert(!sub_status.ok() || sub_compact.outfile == nullptr);
    }
    for (const auto& out : sub_compact.outputs) {
      // If this file was inserted into the table cache then remove
      // them here because this compaction was not committed.
      if (!sub_status.ok()) {
        TableCache::Evict(table_cache_.get(), out.meta.fd.GetNumber());
      }
    }
  }
  delete compact_;
  compact_ = nullptr;
}

#ifndef ROCKSDB_LITE
namespace {
void CopyPrefix(
    const Slice& src, size_t prefix_length, std::string* dst) {
  assert(prefix_length > 0);
  size_t length = src.size() > prefix_length ? prefix_length : src.size();
  dst->assign(src.data(), length);
}
}  // namespace

#endif  // !ROCKSDB_LITE

void CompactionJob::UpdateCompactionStats() {
  Compaction* compaction = compact_->compaction;
  compaction_stats_.num_input_files_in_non_output_levels = 0;
  compaction_stats_.num_input_files_in_output_level = 0;
  for (int input_level = 0;
       input_level < static_cast<int>(compaction->num_input_levels());
       ++input_level) {
    if (compaction->level(input_level) != compaction->output_level()) {
      UpdateCompactionInputStatsHelper(
          &compaction_stats_.num_input_files_in_non_output_levels,
          &compaction_stats_.bytes_read_non_output_levels,
          input_level);
    } else {
      UpdateCompactionInputStatsHelper(
          &compaction_stats_.num_input_files_in_output_level,
          &compaction_stats_.bytes_read_output_level,
          input_level);
    }
  }

  for (const auto& sub_compact : compact_->sub_compact_states) {
    size_t num_output_files = sub_compact.outputs.size();
    if (sub_compact.builder != nullptr) {
      // An error occurred so ignore the last output.
      assert(num_output_files > 0);
      --num_output_files;
    }
    compaction_stats_.num_output_files += static_cast<int>(num_output_files);

    for (const auto& out : sub_compact.outputs) {
      compaction_stats_.bytes_written += out.meta.fd.file_size;
    }
    if (sub_compact.num_input_records > sub_compact.num_output_records) {
      compaction_stats_.num_dropped_records +=
          sub_compact.num_input_records - sub_compact.num_output_records;
    }
  }
}

void CompactionJob::UpdateCompactionInputStatsHelper(
    int* num_files, uint64_t* bytes_read, int input_level) {
  const Compaction* compaction = compact_->compaction;
  auto num_input_files = compaction->num_input_files(input_level);
  *num_files += static_cast<int>(num_input_files);

  for (size_t i = 0; i < num_input_files; ++i) {
    const auto* file_meta = compaction->input(input_level, i);
    *bytes_read += file_meta->fd.GetFileSize();
    compaction_stats_.num_input_records +=
        static_cast<uint64_t>(file_meta->num_entries);
  }
}

void CompactionJob::UpdateCompactionJobStats(
    const InternalStats::CompactionStats& stats) const {
#ifndef ROCKSDB_LITE
  if (compaction_job_stats_) {
    compaction_job_stats_->elapsed_micros = stats.micros;

    // input information
    compaction_job_stats_->total_input_bytes =
        stats.bytes_read_non_output_levels +
        stats.bytes_read_output_level;
    compaction_job_stats_->num_input_records =
        compact_->num_input_records;
    compaction_job_stats_->num_input_files =
        stats.num_input_files_in_non_output_levels +
        stats.num_input_files_in_output_level;
    compaction_job_stats_->num_input_files_at_output_level =
        stats.num_input_files_in_output_level;

    // output information
    compaction_job_stats_->total_output_bytes = stats.bytes_written;
    compaction_job_stats_->num_output_records =
        compact_->num_output_records;
    compaction_job_stats_->num_output_files = stats.num_output_files;

    if (compact_->NumOutputFiles() > 0U) {
      CopyPrefix(
          compact_->SmallestUserKey(),
          CompactionJobStats::kMaxPrefixLength,
          &compaction_job_stats_->smallest_output_key_prefix);
      CopyPrefix(
          compact_->LargestUserKey(),
          CompactionJobStats::kMaxPrefixLength,
          &compaction_job_stats_->largest_output_key_prefix);
    }
  }
#endif  // !ROCKSDB_LITE
}

void CompactionJob::LogCompaction() {
  Compaction* compaction = compact_->compaction;
  ColumnFamilyData* cfd = compaction->column_family_data();

  // Let's check if anything will get logged. Don't prepare all the info if
  // we're not logging
  if (db_options_.info_log_level <= InfoLogLevel::INFO_LEVEL) {
    Compaction::InputLevelSummaryBuffer inputs_summary;
    Log(InfoLogLevel::INFO_LEVEL, db_options_.info_log,
        "[%s] [JOB %d] Compacting %s, score %.2f", cfd->GetName().c_str(),
        job_id_, compaction->InputLevelSummary(&inputs_summary),
        compaction->score());
    char scratch[2345];
    compaction->Summary(scratch, sizeof(scratch));
    Log(InfoLogLevel::INFO_LEVEL, db_options_.info_log,
        "[%s] Compaction start summary: %s\n", cfd->GetName().c_str(), scratch);
    // build event logger report
    auto stream = event_logger_->Log();
    stream << "job" << job_id_ << "event"
           << "compaction_started";
    for (size_t i = 0; i < compaction->num_input_levels(); ++i) {
      stream << ("files_L" + ToString(compaction->level(i)));
      stream.StartArray();
      for (auto f : *compaction->inputs(i)) {
        stream << f->fd.GetNumber();
      }
      stream.EndArray();
    }
    stream << "score" << compaction->score() << "input_data_size"
           << compaction->CalculateTotalInputSize();
  }
}

}  // namespace rocksdb<|MERGE_RESOLUTION|>--- conflicted
+++ resolved
@@ -730,13 +730,10 @@
       existing_snapshots_.empty() ? 0 : existing_snapshots_.back(),
       compact_->compaction->level(), db_options_.statistics.get(),
       shutting_down_);
-<<<<<<< HEAD
       return std::unique_ptr<MergeHelper>(mh);
   };
   auto merge1 = makeMergeHelper();
   auto merge2 = makeMergeHelper();
-=======
->>>>>>> c70d3c7a
 
   TEST_SYNC_POINT("CompactionJob::Run():Inprogress");
 
@@ -760,11 +757,8 @@
       &existing_snapshots_, earliest_write_conflict_snapshot_, env_, false,
       range_del_agg.get(), sub_compact->compaction, compaction_filter,
       shutting_down_));
-<<<<<<< HEAD
   };
   sub_compact->c_iter = makeCompactionIterator(input.get(), *merge1);
-=======
->>>>>>> c70d3c7a
   auto c_iter = sub_compact->c_iter.get();
   c_iter->SeekToFirst();
   auto c_iter2 = makeCompactionIterator(input2.get(), *merge2);
