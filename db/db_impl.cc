--- conflicted
+++ resolved
@@ -30,7 +30,7 @@
 #include <stdexcept>
 #include <string>
 #include <unordered_map>
-#include <unordered_set>
+#include <unordered_set>F
 #include <utility>
 #include <vector>
 
@@ -101,10 +101,6 @@
 #include "util/string_util.h"
 #include "util/sync_point.h"
 
-#ifndef _MSC_VER
-# include <table/terark_zip_weak_function.h>
-#endif
-
 namespace rocksdb {
 const std::string kDefaultColumnFamilyName("default");
 void DumpRocksDBBuildVersion(Logger * log);
@@ -131,13 +127,14 @@
 
 namespace {
 void DumpSupportInfo(Logger* logger) {
-  Header(logger, "Compression algorithms supported:");
-  Header(logger, "\tSnappy supported: %d", Snappy_Supported());
-  Header(logger, "\tZlib supported: %d", Zlib_Supported());
-  Header(logger, "\tBzip supported: %d", BZip2_Supported());
-  Header(logger, "\tLZ4 supported: %d", LZ4_Supported());
-  Header(logger, "\tZSTD supported: %d", ZSTD_Supported());
-  Header(logger, "Fast CRC32 supported: %d", crc32c::IsFastCrc32Supported());
+  ROCKS_LOG_HEADER(logger, "Compression algorithms supported:");
+  ROCKS_LOG_HEADER(logger, "\tSnappy supported: %d", Snappy_Supported());
+  ROCKS_LOG_HEADER(logger, "\tZlib supported: %d", Zlib_Supported());
+  ROCKS_LOG_HEADER(logger, "\tBzip supported: %d", BZip2_Supported());
+  ROCKS_LOG_HEADER(logger, "\tLZ4 supported: %d", LZ4_Supported());
+  ROCKS_LOG_HEADER(logger, "\tZSTD supported: %d", ZSTD_Supported());
+  ROCKS_LOG_HEADER(logger, "Fast CRC32 supported: %d",
+                   crc32c::IsFastCrc32Supported());
 }
 } // namespace
 
@@ -217,8 +214,8 @@
 void DBImpl::CancelAllBackgroundWork(bool wait) {
   InstrumentedMutexLock l(&mutex_);
 
-  Log(InfoLogLevel::INFO_LEVEL, immutable_db_options_.info_log,
-      "Shutdown: canceling all background work");
+  ROCKS_LOG_INFO(immutable_db_options_.info_log,
+                 "Shutdown: canceling all background work");
 
   if (!shutting_down_.load(std::memory_order_acquire) &&
       has_unpersisted_data_.load(std::memory_order_relaxed) &&
@@ -344,59 +341,16 @@
     env_->UnlockFile(db_lock_);
   }
 
-  Log(InfoLogLevel::INFO_LEVEL, immutable_db_options_.info_log,
-      "Shutdown complete");
+  ROCKS_LOG_INFO(immutable_db_options_.info_log, "Shutdown complete");
   LogFlush(immutable_db_options_.info_log);
 }
 
-<<<<<<< HEAD
-=======
-Status DBImpl::NewDB() {
-  VersionEdit new_db;
-  new_db.SetLogNumber(0);
-  new_db.SetNextFile(2);
-  new_db.SetLastSequence(0);
-
-  Status s;
-
-  Log(InfoLogLevel::INFO_LEVEL, immutable_db_options_.info_log,
-      "Creating manifest 1 \n");
-  const std::string manifest = DescriptorFileName(dbname_, 1);
-  {
-    unique_ptr<WritableFile> file;
-    EnvOptions env_options = env_->OptimizeForManifestWrite(env_options_);
-    s = NewWritableFile(env_, manifest, &file, env_options);
-    if (!s.ok()) {
-      return s;
-    }
-    file->SetPreallocationBlockSize(
-        immutable_db_options_.manifest_preallocation_size);
-    unique_ptr<WritableFileWriter> file_writer(
-        new WritableFileWriter(std::move(file), env_options));
-    log::Writer log(std::move(file_writer), 0, false);
-    std::string record;
-    new_db.EncodeTo(&record);
-    s = log.AddRecord(record);
-    if (s.ok()) {
-      s = SyncManifest(env_, &immutable_db_options_, log.file());
-    }
-  }
-  if (s.ok()) {
-    // Make "CURRENT" file that points to the new manifest file.
-    s = SetCurrentFile(env_, dbname_, 1, directories_.GetDbDir());
-  } else {
-    env_->DeleteFile(manifest);
-  }
-  return s;
-}
-
->>>>>>> b52959a4
 void DBImpl::MaybeIgnoreError(Status* s) const {
   if (s->ok() || immutable_db_options_.paranoid_checks) {
     // No change needed
   } else {
-    Log(InfoLogLevel::WARN_LEVEL, immutable_db_options_.info_log,
-        "Ignoring error %s", s->ToString().c_str());
+    ROCKS_LOG_WARN(immutable_db_options_.info_log, "Ignoring error %s",
+                   s->ToString().c_str());
     *s = Status::OK();
   }
 }
@@ -413,8 +367,8 @@
 void DBImpl::PrintStatistics() {
   auto dbstats = immutable_db_options_.statistics.get();
   if (dbstats) {
-    Log(InfoLogLevel::WARN_LEVEL, immutable_db_options_.info_log,
-        "STATISTICS:\n %s", dbstats->ToString().c_str());
+    ROCKS_LOG_WARN(immutable_db_options_.info_log, "STATISTICS:\n %s",
+                   dbstats->ToString().c_str());
   }
 }
 
@@ -490,18 +444,16 @@
             *cf_property_info, DB::Properties::kCFFileHistogram, &stats);
       }
     }
-    Log(InfoLogLevel::WARN_LEVEL, immutable_db_options_.info_log,
-        "------- DUMPING STATS -------");
-    Log(InfoLogLevel::WARN_LEVEL, immutable_db_options_.info_log, "%s",
-        stats.c_str());
+    ROCKS_LOG_WARN(immutable_db_options_.info_log,
+                   "------- DUMPING STATS -------");
+    ROCKS_LOG_WARN(immutable_db_options_.info_log, "%s", stats.c_str());
     if (immutable_db_options_.dump_malloc_stats) {
       stats.clear();
       DumpMallocStats(&stats);
       if (!stats.empty()) {
-        Log(InfoLogLevel::WARN_LEVEL, immutable_db_options_.info_log,
-            "------- Malloc STATS -------");
-        Log(InfoLogLevel::WARN_LEVEL, immutable_db_options_.info_log, "%s",
-            stats.c_str());
+        ROCKS_LOG_WARN(immutable_db_options_.info_log,
+                       "------- Malloc STATS -------");
+        ROCKS_LOG_WARN(immutable_db_options_.info_log, "%s", stats.c_str());
       }
     }
 #endif  // !ROCKSDB_LITE
@@ -575,1619 +527,30 @@
     ROCKS_LOG_INFO(immutable_db_options_.info_log, "%s: %s\n", o.first.c_str(),
                    o.second.c_str());
   }
-<<<<<<< HEAD
   if (s.ok()) {
     ROCKS_LOG_INFO(immutable_db_options_.info_log,
                    "[%s] SetOptions() succeeded", cfd->GetName().c_str());
     new_options.Dump(immutable_db_options_.info_log.get());
     if (!persist_options_status.ok()) {
       s = persist_options_status;
-=======
-
-  // logs_ is empty when called during recovery, in which case there can't yet
-  // be any tracked obsolete logs
-  if (!alive_log_files_.empty() && !logs_.empty()) {
-    uint64_t min_log_number = job_context->log_number;
-    size_t num_alive_log_files = alive_log_files_.size();
-    // find newly obsoleted log files
-    while (alive_log_files_.begin()->number < min_log_number) {
-      auto& earliest = *alive_log_files_.begin();
-      if (immutable_db_options_.recycle_log_file_num >
-          log_recycle_files.size()) {
-        Log(InfoLogLevel::INFO_LEVEL, immutable_db_options_.info_log,
-            "adding log %" PRIu64 " to recycle list\n", earliest.number);
-        log_recycle_files.push_back(earliest.number);
-      } else {
-        job_context->log_delete_files.push_back(earliest.number);
-      }
-      if (job_context->size_log_to_delete == 0) {
-        job_context->prev_total_log_size = total_log_size_;
-        job_context->num_alive_log_files = num_alive_log_files;
-      }
-      job_context->size_log_to_delete += earliest.size;
-      total_log_size_ -= earliest.size;
-      alive_log_files_.pop_front();
-      // Current log should always stay alive since it can't have
-      // number < MinLogNumber().
-      assert(alive_log_files_.size());
-    }
-    while (!logs_.empty() && logs_.front().number < min_log_number) {
-      auto& log = logs_.front();
-      if (log.getting_synced) {
-        log_sync_cv_.Wait();
-        // logs_ could have changed while we were waiting.
-        continue;
-      }
-      logs_to_free_.push_back(log.ReleaseWriter());
-      logs_.pop_front();
->>>>>>> b52959a4
     }
   } else {
-<<<<<<< HEAD
     ROCKS_LOG_WARN(immutable_db_options_.info_log, "[%s] SetOptions() failed",
                    cfd->GetName().c_str());
-=======
-    file_deletion_status = env_->DeleteFile(fname);
-  }
-  if (file_deletion_status.ok()) {
-    Log(InfoLogLevel::DEBUG_LEVEL, immutable_db_options_.info_log,
-        "[JOB %d] Delete %s type=%d #%" PRIu64 " -- %s\n", job_id,
-        fname.c_str(), type, number, file_deletion_status.ToString().c_str());
-  } else if (env_->FileExists(fname).IsNotFound()) {
-    Log(InfoLogLevel::INFO_LEVEL, immutable_db_options_.info_log,
-        "[JOB %d] Tried to delete a non-existing file %s type=%d #%" PRIu64
-        " -- %s\n",
-        job_id, fname.c_str(), type, number,
-        file_deletion_status.ToString().c_str());
-  } else {
-    Log(InfoLogLevel::ERROR_LEVEL, immutable_db_options_.info_log,
-        "[JOB %d] Failed to delete %s type=%d #%" PRIu64 " -- %s\n", job_id,
-        fname.c_str(), type, number, file_deletion_status.ToString().c_str());
-  }
-  if (type == kTableFile) {
-    EventHelpers::LogAndNotifyTableFileDeletion(
-        &event_logger_, job_id, number, fname, file_deletion_status, GetName(),
-        immutable_db_options_.listeners);
->>>>>>> b52959a4
   }
   LogFlush(immutable_db_options_.info_log);
   return s;
 #endif  // ROCKSDB_LITE
 }
 
-<<<<<<< HEAD
-=======
-// Diffs the files listed in filenames and those that do not
-// belong to live files are posibly removed. Also, removes all the
-// files in sst_delete_files and log_delete_files.
-// It is not necessary to hold the mutex when invoking this method.
-void DBImpl::PurgeObsoleteFiles(const JobContext& state, bool schedule_only) {
-  // we'd better have sth to delete
-  assert(state.HaveSomethingToDelete());
-
-  // this checks if FindObsoleteFiles() was run before. If not, don't do
-  // PurgeObsoleteFiles(). If FindObsoleteFiles() was run, we need to also
-  // run PurgeObsoleteFiles(), even if disable_delete_obsolete_files_ is true
-  if (state.manifest_file_number == 0) {
-    return;
-  }
-
-  // Now, convert live list to an unordered map, WITHOUT mutex held;
-  // set is slow.
-  std::unordered_map<uint64_t, const FileDescriptor*> sst_live_map;
-  for (const FileDescriptor& fd : state.sst_live) {
-    sst_live_map[fd.GetNumber()] = &fd;
-  }
-  std::unordered_set<uint64_t> log_recycle_files_set(
-      state.log_recycle_files.begin(), state.log_recycle_files.end());
-
-  auto candidate_files = state.full_scan_candidate_files;
-  candidate_files.reserve(
-      candidate_files.size() + state.sst_delete_files.size() +
-      state.log_delete_files.size() + state.manifest_delete_files.size());
-  // We may ignore the dbname when generating the file names.
-  const char* kDumbDbName = "";
-  for (auto file : state.sst_delete_files) {
-    candidate_files.emplace_back(
-        MakeTableFileName(kDumbDbName, file->fd.GetNumber()),
-        file->fd.GetPathId());
-    delete file;
-  }
-
-  for (auto file_num : state.log_delete_files) {
-    if (file_num > 0) {
-      candidate_files.emplace_back(LogFileName(kDumbDbName, file_num), 0);
-    }
-  }
-  for (const auto& filename : state.manifest_delete_files) {
-    candidate_files.emplace_back(filename, 0);
-  }
-
-  // dedup state.candidate_files so we don't try to delete the same
-  // file twice
-  std::sort(candidate_files.begin(), candidate_files.end(),
-            CompareCandidateFile);
-  candidate_files.erase(
-      std::unique(candidate_files.begin(), candidate_files.end()),
-      candidate_files.end());
-
-  if (state.prev_total_log_size > 0) {
-    Log(InfoLogLevel::INFO_LEVEL, immutable_db_options_.info_log,
-        "[JOB %d] Try to delete WAL files size %" PRIu64
-        ", prev total WAL file size %" PRIu64
-        ", number of live WAL files %" ROCKSDB_PRIszt ".\n",
-        state.job_id, state.size_log_to_delete, state.prev_total_log_size,
-        state.num_alive_log_files);
-  }
-
-  std::vector<std::string> old_info_log_files;
-  InfoLogPrefix info_log_prefix(!immutable_db_options_.db_log_dir.empty(),
-                                dbname_);
-  for (const auto& candidate_file : candidate_files) {
-    std::string to_delete = candidate_file.file_name;
-    uint32_t path_id = candidate_file.path_id;
-    uint64_t number;
-    FileType type;
-    // Ignore file if we cannot recognize it.
-    if (!ParseFileName(to_delete, &number, info_log_prefix.prefix, &type)) {
-      continue;
-    }
-
-    bool keep = true;
-    switch (type) {
-      case kLogFile:
-        keep = ((number >= state.log_number) ||
-                (number == state.prev_log_number) ||
-                (log_recycle_files_set.find(number) !=
-                 log_recycle_files_set.end()));
-        break;
-      case kDescriptorFile:
-        // Keep my manifest file, and any newer incarnations'
-        // (can happen during manifest roll)
-        keep = (number >= state.manifest_file_number);
-        break;
-      case kTableFile:
-        // If the second condition is not there, this makes
-        // DontDeletePendingOutputs fail
-        keep = (sst_live_map.find(number) != sst_live_map.end()) ||
-               number >= state.min_pending_output;
-        break;
-      case kTempFile:
-        // Any temp files that are currently being written to must
-        // be recorded in pending_outputs_, which is inserted into "live".
-        // Also, SetCurrentFile creates a temp file when writing out new
-        // manifest, which is equal to state.pending_manifest_file_number. We
-        // should not delete that file
-        //
-        // TODO(yhchiang): carefully modify the third condition to safely
-        //                 remove the temp options files.
-        keep = (sst_live_map.find(number) != sst_live_map.end()) ||
-               (number == state.pending_manifest_file_number) ||
-               (to_delete.find(kOptionsFileNamePrefix) != std::string::npos);
-        break;
-      case kInfoLogFile:
-        keep = true;
-        if (number != 0) {
-          old_info_log_files.push_back(to_delete);
-        }
-        break;
-      case kCurrentFile:
-      case kDBLockFile:
-      case kIdentityFile:
-      case kMetaDatabase:
-      case kOptionsFile:
-        keep = true;
-        break;
-    }
-
-    if (keep) {
-      continue;
-    }
-
-    std::string fname;
-    if (type == kTableFile) {
-      // evict from cache
-      TableCache::Evict(table_cache_.get(), number);
-      fname = TableFileName(immutable_db_options_.db_paths, number, path_id);
-    } else {
-      fname = ((type == kLogFile) ? immutable_db_options_.wal_dir : dbname_) +
-              "/" + to_delete;
-    }
-
-#ifndef ROCKSDB_LITE
-    if (type == kLogFile && (immutable_db_options_.wal_ttl_seconds > 0 ||
-                             immutable_db_options_.wal_size_limit_mb > 0)) {
-      wal_manager_.ArchiveWALFile(fname, number);
-      continue;
-    }
-#endif  // !ROCKSDB_LITE
-
-    Status file_deletion_status;
-    if (schedule_only) {
-      InstrumentedMutexLock guard_lock(&mutex_);
-      SchedulePendingPurge(fname, type, number, path_id, state.job_id);
-    } else {
-      DeleteObsoleteFileImpl(file_deletion_status, state.job_id, fname, type,
-                             number, path_id);
-    }
-  }
-
-  // Delete old info log files.
-  size_t old_info_log_file_count = old_info_log_files.size();
-  if (old_info_log_file_count != 0 &&
-      old_info_log_file_count >= immutable_db_options_.keep_log_file_num) {
-    std::sort(old_info_log_files.begin(), old_info_log_files.end());
-    size_t end =
-        old_info_log_file_count - immutable_db_options_.keep_log_file_num;
-    for (unsigned int i = 0; i <= end; i++) {
-      std::string& to_delete = old_info_log_files.at(i);
-      std::string full_path_to_delete =
-          (immutable_db_options_.db_log_dir.empty()
-               ? dbname_
-               : immutable_db_options_.db_log_dir) +
-          "/" + to_delete;
-      Log(InfoLogLevel::INFO_LEVEL, immutable_db_options_.info_log,
-          "[JOB %d] Delete info log file %s\n", state.job_id,
-          full_path_to_delete.c_str());
-      Status s = env_->DeleteFile(full_path_to_delete);
-      if (!s.ok()) {
-        if (env_->FileExists(full_path_to_delete).IsNotFound()) {
-          Log(InfoLogLevel::INFO_LEVEL, immutable_db_options_.info_log,
-              "[JOB %d] Tried to delete non-existing info log file %s FAILED "
-              "-- %s\n",
-              state.job_id, to_delete.c_str(), s.ToString().c_str());
-        } else {
-          Log(InfoLogLevel::ERROR_LEVEL, immutable_db_options_.info_log,
-              "[JOB %d] Delete info log file %s FAILED -- %s\n", state.job_id,
-              to_delete.c_str(), s.ToString().c_str());
-        }
-      }
-    }
-  }
-#ifndef ROCKSDB_LITE
-  wal_manager_.PurgeObsoleteWALFiles();
-#endif  // ROCKSDB_LITE
-  LogFlush(immutable_db_options_.info_log);
-}
-
-void DBImpl::DeleteObsoleteFiles() {
-  mutex_.AssertHeld();
-  JobContext job_context(next_job_id_.fetch_add(1));
-  FindObsoleteFiles(&job_context, true);
-
-  mutex_.Unlock();
-  if (job_context.HaveSomethingToDelete()) {
-    PurgeObsoleteFiles(job_context);
-  }
-  job_context.Clean();
-  mutex_.Lock();
-}
-
-Status DBImpl::Directories::CreateAndNewDirectory(
-    Env* env, const std::string& dirname,
-    std::unique_ptr<Directory>* directory) const {
-  // We call CreateDirIfMissing() as the directory may already exist (if we
-  // are reopening a DB), when this happens we don't want creating the
-  // directory to cause an error. However, we need to check if creating the
-  // directory fails or else we may get an obscure message about the lock
-  // file not existing. One real-world example of this occurring is if
-  // env->CreateDirIfMissing() doesn't create intermediate directories, e.g.
-  // when dbname_ is "dir/db" but when "dir" doesn't exist.
-  Status s = env->CreateDirIfMissing(dirname);
-  if (!s.ok()) {
-    return s;
-  }
-  return env->NewDirectory(dirname, directory);
-}
-
-Status DBImpl::Directories::SetDirectories(
-    Env* env, const std::string& dbname, const std::string& wal_dir,
-    const std::vector<DbPath>& data_paths) {
-  Status s = CreateAndNewDirectory(env, dbname, &db_dir_);
-  if (!s.ok()) {
-    return s;
-  }
-  if (!wal_dir.empty() && dbname != wal_dir) {
-    s = CreateAndNewDirectory(env, wal_dir, &wal_dir_);
-    if (!s.ok()) {
-      return s;
-    }
-  }
-
-  data_dirs_.clear();
-  for (auto& p : data_paths) {
-    const std::string db_path = p.path;
-    if (db_path == dbname) {
-      data_dirs_.emplace_back(nullptr);
-    } else {
-      std::unique_ptr<Directory> path_directory;
-      s = CreateAndNewDirectory(env, db_path, &path_directory);
-      if (!s.ok()) {
-        return s;
-      }
-      data_dirs_.emplace_back(path_directory.release());
-    }
-  }
-  assert(data_dirs_.size() == data_paths.size());
-  return Status::OK();
-}
-
-Directory* DBImpl::Directories::GetDataDir(size_t path_id) {
-  assert(path_id < data_dirs_.size());
-  Directory* ret_dir = data_dirs_[path_id].get();
-  if (ret_dir == nullptr) {
-    // Should use db_dir_
-    return db_dir_.get();
-  }
-  return ret_dir;
-}
-
-Status DBImpl::Recover(
-    const std::vector<ColumnFamilyDescriptor>& column_families, bool read_only,
-    bool error_if_log_file_exist, bool error_if_data_exists_in_logs) {
-  mutex_.AssertHeld();
-
-  bool is_new_db = false;
-  assert(db_lock_ == nullptr);
-  if (!read_only) {
-    Status s = directories_.SetDirectories(env_, dbname_,
-                                           immutable_db_options_.wal_dir,
-                                           immutable_db_options_.db_paths);
-    if (!s.ok()) {
-      return s;
-    }
-
-    s = env_->LockFile(LockFileName(dbname_), &db_lock_);
-    if (!s.ok()) {
-      return s;
-    }
-
-    s = env_->FileExists(CurrentFileName(dbname_));
-    if (s.IsNotFound()) {
-      if (immutable_db_options_.create_if_missing) {
-        s = NewDB();
-        is_new_db = true;
-        if (!s.ok()) {
-          return s;
-        }
-      } else {
-        return Status::InvalidArgument(
-            dbname_, "does not exist (create_if_missing is false)");
-      }
-    } else if (s.ok()) {
-      if (immutable_db_options_.error_if_exists) {
-        return Status::InvalidArgument(
-            dbname_, "exists (error_if_exists is true)");
-      }
-    } else {
-      // Unexpected error reading file
-      assert(s.IsIOError());
-      return s;
-    }
-    // Check for the IDENTITY file and create it if not there
-    s = env_->FileExists(IdentityFileName(dbname_));
-    if (s.IsNotFound()) {
-      s = SetIdentityFile(env_, dbname_);
-      if (!s.ok()) {
-        return s;
-      }
-    } else if (!s.ok()) {
-      assert(s.IsIOError());
-      return s;
-    }
-  }
-
-  Status s = versions_->Recover(column_families, read_only);
-  if (immutable_db_options_.paranoid_checks && s.ok()) {
-    s = CheckConsistency();
-  }
-  if (s.ok()) {
-    SequenceNumber next_sequence(kMaxSequenceNumber);
-    default_cf_handle_ = new ColumnFamilyHandleImpl(
-        versions_->GetColumnFamilySet()->GetDefault(), this, &mutex_);
-    default_cf_internal_stats_ = default_cf_handle_->cfd()->internal_stats();
-    single_column_family_mode_ =
-        versions_->GetColumnFamilySet()->NumberOfColumnFamilies() == 1;
-
-    // Recover from all newer log files than the ones named in the
-    // descriptor (new log files may have been added by the previous
-    // incarnation without registering them in the descriptor).
-    //
-    // Note that prev_log_number() is no longer used, but we pay
-    // attention to it in case we are recovering a database
-    // produced by an older version of rocksdb.
-    std::vector<std::string> filenames;
-    s = env_->GetChildren(immutable_db_options_.wal_dir, &filenames);
-    if (!s.ok()) {
-      return s;
-    }
-
-    std::vector<uint64_t> logs;
-    for (size_t i = 0; i < filenames.size(); i++) {
-      uint64_t number;
-      FileType type;
-      if (ParseFileName(filenames[i], &number, &type) && type == kLogFile) {
-        if (is_new_db) {
-          return Status::Corruption(
-              "While creating a new Db, wal_dir contains "
-              "existing log file: ",
-              filenames[i]);
-        } else {
-          logs.push_back(number);
-        }
-      }
-    }
-
-    if (logs.size() > 0) {
-      if (error_if_log_file_exist) {
-        return Status::Corruption(
-            "The db was opened in readonly mode with error_if_log_file_exist"
-            "flag but a log file already exists");
-      } else if (error_if_data_exists_in_logs) {
-        for (auto& log : logs) {
-          std::string fname = LogFileName(immutable_db_options_.wal_dir, log);
-          uint64_t bytes;
-          s = env_->GetFileSize(fname, &bytes);
-          if (s.ok()) {
-            if (bytes > 0) {
-              return Status::Corruption(
-                  "error_if_data_exists_in_logs is set but there are data "
-                  " in log files.");
-            }
-          }
-        }
-      }
-    }
-
-    if (!logs.empty()) {
-      // Recover in the order in which the logs were generated
-      std::sort(logs.begin(), logs.end());
-      s = RecoverLogFiles(logs, &next_sequence, read_only);
-      if (!s.ok()) {
-        // Clear memtables if recovery failed
-        for (auto cfd : *versions_->GetColumnFamilySet()) {
-          cfd->CreateNewMemtable(*cfd->GetLatestMutableCFOptions(),
-                                 kMaxSequenceNumber);
-        }
-      }
-    }
-  }
-
-  // Initial value
-  max_total_in_memory_state_ = 0;
-  for (auto cfd : *versions_->GetColumnFamilySet()) {
-    auto* mutable_cf_options = cfd->GetLatestMutableCFOptions();
-    max_total_in_memory_state_ += mutable_cf_options->write_buffer_size *
-                                  mutable_cf_options->max_write_buffer_number;
-  }
-
-  return s;
-}
-
-// REQUIRES: log_numbers are sorted in ascending order
-Status DBImpl::RecoverLogFiles(const std::vector<uint64_t>& log_numbers,
-                               SequenceNumber* next_sequence, bool read_only) {
-  struct LogReporter : public log::Reader::Reporter {
-    Env* env;
-    Logger* info_log;
-    const char* fname;
-    Status* status;  // nullptr if immutable_db_options_.paranoid_checks==false
-    virtual void Corruption(size_t bytes, const Status& s) override {
-      Log(InfoLogLevel::WARN_LEVEL,
-          info_log, "%s%s: dropping %d bytes; %s",
-          (this->status == nullptr ? "(ignoring error) " : ""),
-          fname, static_cast<int>(bytes), s.ToString().c_str());
-      if (this->status != nullptr && this->status->ok()) {
-        *this->status = s;
-      }
-    }
-  };
-
-  mutex_.AssertHeld();
-  Status status;
-  std::unordered_map<int, VersionEdit> version_edits;
-  // no need to refcount because iteration is under mutex
-  for (auto cfd : *versions_->GetColumnFamilySet()) {
-    VersionEdit edit;
-    edit.SetColumnFamily(cfd->GetID());
-    version_edits.insert({cfd->GetID(), edit});
-  }
-  int job_id = next_job_id_.fetch_add(1);
-  {
-    auto stream = event_logger_.Log();
-    stream << "job" << job_id << "event"
-           << "recovery_started";
-    stream << "log_files";
-    stream.StartArray();
-    for (auto log_number : log_numbers) {
-      stream << log_number;
-    }
-    stream.EndArray();
-  }
-
-#ifndef ROCKSDB_LITE
-  if (immutable_db_options_.wal_filter != nullptr) {
-    std::map<std::string, uint32_t> cf_name_id_map;
-    std::map<uint32_t, uint64_t> cf_lognumber_map;
-    for (auto cfd : *versions_->GetColumnFamilySet()) {
-      cf_name_id_map.insert(
-        std::make_pair(cfd->GetName(), cfd->GetID()));
-      cf_lognumber_map.insert(
-        std::make_pair(cfd->GetID(), cfd->GetLogNumber()));
-    }
-
-    immutable_db_options_.wal_filter->ColumnFamilyLogNumberMap(cf_lognumber_map,
-                                                               cf_name_id_map);
-  }
-#endif
-
-  bool stop_replay_by_wal_filter = false;
-  bool stop_replay_for_corruption = false;
-  bool flushed = false;
-  for (auto log_number : log_numbers) {
-    // The previous incarnation may not have written any MANIFEST
-    // records after allocating this log number.  So we manually
-    // update the file number allocation counter in VersionSet.
-    versions_->MarkFileNumberUsedDuringRecovery(log_number);
-    // Open the log file
-    std::string fname = LogFileName(immutable_db_options_.wal_dir, log_number);
-
-    Log(InfoLogLevel::INFO_LEVEL, immutable_db_options_.info_log,
-        "Recovering log #%" PRIu64 " mode %d", log_number,
-        immutable_db_options_.wal_recovery_mode);
-    auto logFileDropped = [this, &fname]() {
-      uint64_t bytes;
-      if (env_->GetFileSize(fname, &bytes).ok()) {
-        auto info_log = immutable_db_options_.info_log.get();
-        Log(InfoLogLevel::WARN_LEVEL, info_log, "%s: dropping %d bytes",
-            fname.c_str(), static_cast<int>(bytes));
-      }
-    };
-    if (stop_replay_by_wal_filter) {
-      logFileDropped();
-      continue;
-    }
-
-    unique_ptr<SequentialFileReader> file_reader;
-    {
-      unique_ptr<SequentialFile> file;
-      status = env_->NewSequentialFile(fname, &file, env_options_);
-      if (!status.ok()) {
-        MaybeIgnoreError(&status);
-        if (!status.ok()) {
-          return status;
-        } else {
-          // Fail with one log file, but that's ok.
-          // Try next one.
-          continue;
-        }
-      }
-      file_reader.reset(new SequentialFileReader(std::move(file)));
-    }
-
-    // Create the log reader.
-    LogReporter reporter;
-    reporter.env = env_;
-    reporter.info_log = immutable_db_options_.info_log.get();
-    reporter.fname = fname.c_str();
-    if (!immutable_db_options_.paranoid_checks ||
-        immutable_db_options_.wal_recovery_mode ==
-            WALRecoveryMode::kSkipAnyCorruptedRecords) {
-      reporter.status = nullptr;
-    } else {
-      reporter.status = &status;
-    }
-    // We intentially make log::Reader do checksumming even if
-    // paranoid_checks==false so that corruptions cause entire commits
-    // to be skipped instead of propagating bad information (like overly
-    // large sequence numbers).
-    log::Reader reader(immutable_db_options_.info_log, std::move(file_reader),
-                       &reporter, true /*checksum*/, 0 /*initial_offset*/,
-                       log_number);
-
-    // Determine if we should tolerate incomplete records at the tail end of the
-    // Read all the records and add to a memtable
-    std::string scratch;
-    Slice record;
-    WriteBatch batch;
-
-    while (!stop_replay_by_wal_filter &&
-           reader.ReadRecord(&record, &scratch,
-                             immutable_db_options_.wal_recovery_mode) &&
-           status.ok()) {
-      if (record.size() < WriteBatchInternal::kHeader) {
-        reporter.Corruption(record.size(),
-                            Status::Corruption("log record too small"));
-        continue;
-      }
-      WriteBatchInternal::SetContents(&batch, record);
-      SequenceNumber sequence = WriteBatchInternal::Sequence(&batch);
-
-      if (immutable_db_options_.wal_recovery_mode ==
-          WALRecoveryMode::kPointInTimeRecovery) {
-        // In point-in-time recovery mode, if sequence id of log files are
-        // consecutive, we continue recovery despite corruption. This could
-        // happen when we open and write to a corrupted DB, where sequence id
-        // will start from the last sequence id we recovered.
-        if (sequence == *next_sequence) {
-          stop_replay_for_corruption = false;
-        }
-        if (stop_replay_for_corruption) {
-          logFileDropped();
-          break;
-        }
-      }
-
-#ifndef ROCKSDB_LITE
-      if (immutable_db_options_.wal_filter != nullptr) {
-        WriteBatch new_batch;
-        bool batch_changed = false;
-
-        WalFilter::WalProcessingOption wal_processing_option =
-            immutable_db_options_.wal_filter->LogRecordFound(
-                log_number, fname, batch, &new_batch, &batch_changed);
-
-        switch (wal_processing_option) {
-          case WalFilter::WalProcessingOption::kContinueProcessing:
-            // do nothing, proceeed normally
-            break;
-          case WalFilter::WalProcessingOption::kIgnoreCurrentRecord:
-            // skip current record
-            continue;
-          case WalFilter::WalProcessingOption::kStopReplay:
-            // skip current record and stop replay
-            stop_replay_by_wal_filter = true;
-            continue;
-          case WalFilter::WalProcessingOption::kCorruptedRecord: {
-            status =
-                Status::Corruption("Corruption reported by Wal Filter ",
-                                   immutable_db_options_.wal_filter->Name());
-            MaybeIgnoreError(&status);
-            if (!status.ok()) {
-              reporter.Corruption(record.size(), status);
-              continue;
-            }
-            break;
-          }
-          default: {
-            assert(false);  // unhandled case
-            status = Status::NotSupported(
-                "Unknown WalProcessingOption returned"
-                " by Wal Filter ",
-                immutable_db_options_.wal_filter->Name());
-            MaybeIgnoreError(&status);
-            if (!status.ok()) {
-              return status;
-            } else {
-              // Ignore the error with current record processing.
-              continue;
-            }
-          }
-        }
-
-        if (batch_changed) {
-          // Make sure that the count in the new batch is
-          // within the orignal count.
-          int new_count = WriteBatchInternal::Count(&new_batch);
-          int original_count = WriteBatchInternal::Count(&batch);
-          if (new_count > original_count) {
-            Log(InfoLogLevel::FATAL_LEVEL, immutable_db_options_.info_log,
-                "Recovering log #%" PRIu64
-                " mode %d log filter %s returned "
-                "more records (%d) than original (%d) which is not allowed. "
-                "Aborting recovery.",
-                log_number, immutable_db_options_.wal_recovery_mode,
-                immutable_db_options_.wal_filter->Name(), new_count,
-                original_count);
-            status = Status::NotSupported(
-                "More than original # of records "
-                "returned by Wal Filter ",
-                immutable_db_options_.wal_filter->Name());
-            return status;
-          }
-          // Set the same sequence number in the new_batch
-          // as the original batch.
-          WriteBatchInternal::SetSequence(&new_batch,
-                                          WriteBatchInternal::Sequence(&batch));
-          batch = new_batch;
-        }
-      }
-#endif  // ROCKSDB_LITE
-
-      // If column family was not found, it might mean that the WAL write
-      // batch references to the column family that was dropped after the
-      // insert. We don't want to fail the whole write batch in that case --
-      // we just ignore the update.
-      // That's why we set ignore missing column families to true
-      bool has_valid_writes = false;
-      status = WriteBatchInternal::InsertInto(
-          &batch, column_family_memtables_.get(), &flush_scheduler_, true,
-          log_number, this, false /* concurrent_memtable_writes */,
-          next_sequence, &has_valid_writes);
-      MaybeIgnoreError(&status);
-      if (!status.ok()) {
-        // We are treating this as a failure while reading since we read valid
-        // blocks that do not form coherent data
-        reporter.Corruption(record.size(), status);
-        continue;
-      }
-
-      if (has_valid_writes && !read_only) {
-        // we can do this because this is called before client has access to the
-        // DB and there is only a single thread operating on DB
-        ColumnFamilyData* cfd;
-
-        while ((cfd = flush_scheduler_.TakeNextColumnFamily()) != nullptr) {
-          cfd->Unref();
-          // If this asserts, it means that InsertInto failed in
-          // filtering updates to already-flushed column families
-          assert(cfd->GetLogNumber() <= log_number);
-          auto iter = version_edits.find(cfd->GetID());
-          assert(iter != version_edits.end());
-          VersionEdit* edit = &iter->second;
-          status = WriteLevel0TableForRecovery(job_id, cfd, cfd->mem(), edit);
-          if (!status.ok()) {
-            // Reflect errors immediately so that conditions like full
-            // file-systems cause the DB::Open() to fail.
-            return status;
-          }
-          flushed = true;
-
-          cfd->CreateNewMemtable(*cfd->GetLatestMutableCFOptions(),
-                                 *next_sequence);
-        }
-      }
-    }
-
-    if (!status.ok()) {
-      if (immutable_db_options_.wal_recovery_mode ==
-          WALRecoveryMode::kSkipAnyCorruptedRecords) {
-        // We should ignore all errors unconditionally
-        status = Status::OK();
-      } else if (immutable_db_options_.wal_recovery_mode ==
-                 WALRecoveryMode::kPointInTimeRecovery) {
-        // We should ignore the error but not continue replaying
-        status = Status::OK();
-        stop_replay_for_corruption = true;
-        Log(InfoLogLevel::INFO_LEVEL, immutable_db_options_.info_log,
-            "Point in time recovered to log #%" PRIu64 " seq #%" PRIu64,
-            log_number, *next_sequence);
-      } else {
-        assert(immutable_db_options_.wal_recovery_mode ==
-                   WALRecoveryMode::kTolerateCorruptedTailRecords ||
-               immutable_db_options_.wal_recovery_mode ==
-                   WALRecoveryMode::kAbsoluteConsistency);
-        return status;
-      }
-    }
-
-    flush_scheduler_.Clear();
-    auto last_sequence = *next_sequence - 1;
-    if ((*next_sequence != kMaxSequenceNumber) &&
-        (versions_->LastSequence() <= last_sequence)) {
-      versions_->SetLastSequence(last_sequence);
-    }
-  }
-
-  // True if there's any data in the WALs; if not, we can skip re-processing
-  // them later
-  bool data_seen = false;
-  if (!read_only) {
-    // no need to refcount since client still doesn't have access
-    // to the DB and can not drop column families while we iterate
-    auto max_log_number = log_numbers.back();
-    for (auto cfd : *versions_->GetColumnFamilySet()) {
-      auto iter = version_edits.find(cfd->GetID());
-      assert(iter != version_edits.end());
-      VersionEdit* edit = &iter->second;
-
-      if (cfd->GetLogNumber() > max_log_number) {
-        // Column family cfd has already flushed the data
-        // from all logs. Memtable has to be empty because
-        // we filter the updates based on log_number
-        // (in WriteBatch::InsertInto)
-        assert(cfd->mem()->GetFirstSequenceNumber() == 0);
-        assert(edit->NumEntries() == 0);
-        continue;
-      }
-
-      // flush the final memtable (if non-empty)
-      if (cfd->mem()->GetFirstSequenceNumber() != 0) {
-        // If flush happened in the middle of recovery (e.g. due to memtable
-        // being full), we flush at the end. Otherwise we'll need to record
-        // where we were on last flush, which make the logic complicated.
-        if (flushed || !immutable_db_options_.avoid_flush_during_recovery) {
-          status = WriteLevel0TableForRecovery(job_id, cfd, cfd->mem(), edit);
-          if (!status.ok()) {
-            // Recovery failed
-            break;
-          }
-          flushed = true;
-
-          cfd->CreateNewMemtable(*cfd->GetLatestMutableCFOptions(),
-                                 versions_->LastSequence());
-        }
-        data_seen = true;
-      }
-
-      // write MANIFEST with update
-      // writing log_number in the manifest means that any log file
-      // with number strongly less than (log_number + 1) is already
-      // recovered and should be ignored on next reincarnation.
-      // Since we already recovered max_log_number, we want all logs
-      // with numbers `<= max_log_number` (includes this one) to be ignored
-      if (flushed || cfd->mem()->GetFirstSequenceNumber() == 0) {
-        edit->SetLogNumber(max_log_number + 1);
-      }
-      // we must mark the next log number as used, even though it's
-      // not actually used. that is because VersionSet assumes
-      // VersionSet::next_file_number_ always to be strictly greater than any
-      // log number
-      versions_->MarkFileNumberUsedDuringRecovery(max_log_number + 1);
-      status = versions_->LogAndApply(
-          cfd, *cfd->GetLatestMutableCFOptions(), edit, &mutex_);
-      if (!status.ok()) {
-        // Recovery failed
-        break;
-      }
-    }
-  }
-
-  if (data_seen && !flushed) {
-    // Mark these as alive so they'll be considered for deletion later by
-    // FindObsoleteFiles()
-    for (auto log_number : log_numbers) {
-      alive_log_files_.push_back(LogFileNumberSize(log_number));
-    }
-  }
-
-  event_logger_.Log() << "job" << job_id << "event"
-                      << "recovery_finished";
-
-  return status;
-}
-
-Status DBImpl::WriteLevel0TableForRecovery(int job_id, ColumnFamilyData* cfd,
-                                           MemTable* mem, VersionEdit* edit) {
-  mutex_.AssertHeld();
-  const uint64_t start_micros = env_->NowMicros();
-  FileMetaData meta;
-  auto pending_outputs_inserted_elem =
-      CaptureCurrentFileNumberInPendingOutputs();
-  meta.fd = FileDescriptor(versions_->NewFileNumber(), 0, 0);
-  ReadOptions ro;
-  ro.total_order_seek = true;
-  Arena arena;
-  Status s;
-  TableProperties table_properties;
-  {
-    ScopedArenaIterator iter(mem->NewIterator(ro, &arena));
-    Log(InfoLogLevel::DEBUG_LEVEL, immutable_db_options_.info_log,
-        "[%s] [WriteLevel0TableForRecovery]"
-        " Level-0 table #%" PRIu64 ": started",
-        cfd->GetName().c_str(), meta.fd.GetNumber());
-
-    // Get the latest mutable cf options while the mutex is still locked
-    const MutableCFOptions mutable_cf_options =
-        *cfd->GetLatestMutableCFOptions();
-    bool paranoid_file_checks =
-        cfd->GetLatestMutableCFOptions()->paranoid_file_checks;
-    {
-      mutex_.Unlock();
-
-      SequenceNumber earliest_write_conflict_snapshot;
-      std::vector<SequenceNumber> snapshot_seqs =
-          snapshots_.GetAll(&earliest_write_conflict_snapshot);
-
-      s = BuildTable(
-          dbname_, env_, *cfd->ioptions(), mutable_cf_options, env_options_,
-          cfd->table_cache(), iter.get(),
-          std::unique_ptr<InternalIterator>(mem->NewRangeTombstoneIterator(ro)),
-          &meta, cfd->internal_comparator(),
-          cfd->int_tbl_prop_collector_factories(), cfd->GetID(), cfd->GetName(),
-          snapshot_seqs, earliest_write_conflict_snapshot,
-          GetCompressionFlush(*cfd->ioptions(), mutable_cf_options),
-          cfd->ioptions()->compression_opts, paranoid_file_checks,
-          cfd->internal_stats(), TableFileCreationReason::kRecovery,
-          &event_logger_, job_id);
-      LogFlush(immutable_db_options_.info_log);
-      Log(InfoLogLevel::DEBUG_LEVEL, immutable_db_options_.info_log,
-          "[%s] [WriteLevel0TableForRecovery]"
-          " Level-0 table #%" PRIu64 ": %" PRIu64 " bytes %s",
-          cfd->GetName().c_str(), meta.fd.GetNumber(), meta.fd.GetFileSize(),
-          s.ToString().c_str());
-      mutex_.Lock();
-    }
-  }
-  ReleaseFileNumberFromPendingOutputs(pending_outputs_inserted_elem);
-
-  // Note that if file_size is zero, the file has been deleted and
-  // should not be added to the manifest.
-  int level = 0;
-  if (s.ok() && meta.fd.GetFileSize() > 0) {
-    edit->AddFile(level, meta.fd.GetNumber(), meta.fd.GetPathId(),
-                  meta.fd.GetFileSize(), meta.smallest, meta.largest,
-                  meta.smallest_seqno, meta.largest_seqno,
-                  meta.marked_for_compaction);
-  }
-
-  InternalStats::CompactionStats stats(1);
-  stats.micros = env_->NowMicros() - start_micros;
-  stats.bytes_written = meta.fd.GetFileSize();
-  stats.num_output_files = 1;
-  cfd->internal_stats()->AddCompactionStats(level, stats);
-  cfd->internal_stats()->AddCFStats(
-      InternalStats::BYTES_FLUSHED, meta.fd.GetFileSize());
-  RecordTick(stats_, COMPACT_WRITE_BYTES, meta.fd.GetFileSize());
-  return s;
-}
-
-Status DBImpl::SyncClosedLogs(JobContext* job_context) {
-  TEST_SYNC_POINT("DBImpl::SyncClosedLogs:Start");
-  mutex_.AssertHeld();
-  autovector<log::Writer*, 1> logs_to_sync;
-  uint64_t current_log_number = logfile_number_;
-  while (logs_.front().number < current_log_number &&
-         logs_.front().getting_synced) {
-    log_sync_cv_.Wait();
-  }
-  for (auto it = logs_.begin();
-       it != logs_.end() && it->number < current_log_number; ++it) {
-    auto& log = *it;
-    assert(!log.getting_synced);
-    log.getting_synced = true;
-    logs_to_sync.push_back(log.writer);
-  }
-
-  Status s;
-  if (!logs_to_sync.empty()) {
-    mutex_.Unlock();
-
-    for (log::Writer* log : logs_to_sync) {
-      Log(InfoLogLevel::INFO_LEVEL, immutable_db_options_.info_log,
-          "[JOB %d] Syncing log #%" PRIu64, job_context->job_id,
-          log->get_log_number());
-      s = log->file()->Sync(immutable_db_options_.use_fsync);
-    }
-    if (s.ok()) {
-      s = directories_.GetWalDir()->Fsync();
-    }
-
-    mutex_.Lock();
-
-    // "number <= current_log_number - 1" is equivalent to
-    // "number < current_log_number".
-    MarkLogsSynced(current_log_number - 1, true, s);
-    if (!s.ok()) {
-      bg_error_ = s;
-      TEST_SYNC_POINT("DBImpl::SyncClosedLogs:Failed");
-      return s;
-    }
-  }
-  return s;
-}
-
-Status DBImpl::FlushMemTableToOutputFile(
-    ColumnFamilyData* cfd, const MutableCFOptions& mutable_cf_options,
-    bool* made_progress, JobContext* job_context, LogBuffer* log_buffer) {
-  mutex_.AssertHeld();
-  assert(cfd->imm()->NumNotFlushed() != 0);
-  assert(cfd->imm()->IsFlushPending());
-
-  SequenceNumber earliest_write_conflict_snapshot;
-  std::vector<SequenceNumber> snapshot_seqs =
-      snapshots_.GetAll(&earliest_write_conflict_snapshot);
-
-  FlushJob flush_job(
-      dbname_, cfd, immutable_db_options_, mutable_cf_options, env_options_,
-      versions_.get(), &mutex_, &shutting_down_, snapshot_seqs,
-      earliest_write_conflict_snapshot, job_context, log_buffer,
-      directories_.GetDbDir(), directories_.GetDataDir(0U),
-      GetCompressionFlush(*cfd->ioptions(), mutable_cf_options), stats_,
-      &event_logger_, mutable_cf_options.report_bg_io_stats);
-
-  FileMetaData file_meta;
-
-  flush_job.PickMemTable();
-
-  Status s;
-  if (logfile_number_ > 0 &&
-      versions_->GetColumnFamilySet()->NumberOfColumnFamilies() > 0) {
-    // If there are more than one column families, we need to make sure that
-    // all the log files except the most recent one are synced. Otherwise if
-    // the host crashes after flushing and before WAL is persistent, the
-    // flushed SST may contain data from write batches whose updates to
-    // other column families are missing.
-    // SyncClosedLogs() may unlock and re-lock the db_mutex.
-    s = SyncClosedLogs(job_context);
-  }
-
-  // Within flush_job.Run, rocksdb may call event listener to notify
-  // file creation and deletion.
-  //
-  // Note that flush_job.Run will unlock and lock the db_mutex,
-  // and EventListener callback will be called when the db_mutex
-  // is unlocked by the current thread.
-  if (s.ok()) {
-    s = flush_job.Run(&file_meta);
-  } else {
-    flush_job.Cancel();
-  }
-
-  if (s.ok()) {
-    InstallSuperVersionAndScheduleWorkWrapper(cfd, job_context,
-                                              mutable_cf_options);
-    if (made_progress) {
-      *made_progress = 1;
-    }
-    VersionStorageInfo::LevelSummaryStorage tmp;
-    LogToBuffer(log_buffer, "[%s] Level summary: %s\n", cfd->GetName().c_str(),
-                cfd->current()->storage_info()->LevelSummary(&tmp));
-  }
-
-  if (!s.ok() && !s.IsShutdownInProgress() &&
-      immutable_db_options_.paranoid_checks && bg_error_.ok()) {
-    // if a bad error happened (not ShutdownInProgress) and paranoid_checks is
-    // true, mark DB read-only
-    bg_error_ = s;
-  }
-  if (s.ok()) {
-#ifndef ROCKSDB_LITE
-    // may temporarily unlock and lock the mutex.
-    NotifyOnFlushCompleted(cfd, &file_meta, mutable_cf_options,
-                           job_context->job_id, flush_job.GetTableProperties());
-    auto sfm = static_cast<SstFileManagerImpl*>(
-        immutable_db_options_.sst_file_manager.get());
-    if (sfm) {
-      // Notify sst_file_manager that a new file was added
-      std::string file_path = MakeTableFileName(
-          immutable_db_options_.db_paths[0].path, file_meta.fd.GetNumber());
-      sfm->OnAddFile(file_path);
-      if (sfm->IsMaxAllowedSpaceReached() && bg_error_.ok()) {
-        bg_error_ = Status::IOError("Max allowed space was reached");
-        TEST_SYNC_POINT_CALLBACK(
-            "DBImpl::FlushMemTableToOutputFile:MaxAllowedSpaceReached",
-            &bg_error_);
-      }
-    }
-#endif  // ROCKSDB_LITE
-  }
-  return s;
-}
-
-void DBImpl::NotifyOnFlushCompleted(ColumnFamilyData* cfd,
-                                    FileMetaData* file_meta,
-                                    const MutableCFOptions& mutable_cf_options,
-                                    int job_id, TableProperties prop) {
-#ifndef ROCKSDB_LITE
-  if (immutable_db_options_.listeners.size() == 0U) {
-    return;
-  }
-  mutex_.AssertHeld();
-  if (shutting_down_.load(std::memory_order_acquire)) {
-    return;
-  }
-  bool triggered_writes_slowdown =
-      (cfd->current()->storage_info()->NumLevelFiles(0) >=
-       mutable_cf_options.level0_slowdown_writes_trigger);
-  bool triggered_writes_stop =
-      (cfd->current()->storage_info()->NumLevelFiles(0) >=
-       mutable_cf_options.level0_stop_writes_trigger);
-  // release lock while notifying events
-  mutex_.Unlock();
-  {
-    FlushJobInfo info;
-    info.cf_name = cfd->GetName();
-    // TODO(yhchiang): make db_paths dynamic in case flush does not
-    //                 go to L0 in the future.
-    info.file_path = MakeTableFileName(immutable_db_options_.db_paths[0].path,
-                                       file_meta->fd.GetNumber());
-    info.thread_id = env_->GetThreadID();
-    info.job_id = job_id;
-    info.triggered_writes_slowdown = triggered_writes_slowdown;
-    info.triggered_writes_stop = triggered_writes_stop;
-    info.smallest_seqno = file_meta->smallest_seqno;
-    info.largest_seqno = file_meta->largest_seqno;
-    info.table_properties = prop;
-    for (auto listener : immutable_db_options_.listeners) {
-      listener->OnFlushCompleted(this, info);
-    }
-  }
-  mutex_.Lock();
-  // no need to signal bg_cv_ as it will be signaled at the end of the
-  // flush process.
-#endif  // ROCKSDB_LITE
-}
-
-Status DBImpl::CompactRange(const CompactRangeOptions& options,
-                            ColumnFamilyHandle* column_family,
-                            const Slice* begin, const Slice* end) {
-  if (options.target_path_id >= immutable_db_options_.db_paths.size()) {
-    return Status::InvalidArgument("Invalid target path ID");
-  }
-
-  auto cfh = reinterpret_cast<ColumnFamilyHandleImpl*>(column_family);
-  auto cfd = cfh->cfd();
-  bool exclusive = options.exclusive_manual_compaction;
-
-  Status s = FlushMemTable(cfd, FlushOptions());
-  if (!s.ok()) {
-    LogFlush(immutable_db_options_.info_log);
-    return s;
-  }
-
-  int max_level_with_files = 0;
-  {
-    InstrumentedMutexLock l(&mutex_);
-    Version* base = cfd->current();
-    for (int level = 1; level < base->storage_info()->num_non_empty_levels();
-         level++) {
-      if (base->storage_info()->OverlapInLevel(level, begin, end)) {
-        max_level_with_files = level;
-      }
-    }
-  }
-
-  int final_output_level = 0;
-  if (cfd->ioptions()->compaction_style == kCompactionStyleUniversal &&
-      cfd->NumberLevels() > 1) {
-    // Always compact all files together.
-    s = RunManualCompaction(cfd, ColumnFamilyData::kCompactAllLevels,
-                            cfd->NumberLevels() - 1, options.target_path_id,
-                            begin, end, exclusive);
-    final_output_level = cfd->NumberLevels() - 1;
-  } else {
-    for (int level = 0; level <= max_level_with_files; level++) {
-      int output_level;
-      // in case the compaction is universal or if we're compacting the
-      // bottom-most level, the output level will be the same as input one.
-      // level 0 can never be the bottommost level (i.e. if all files are in
-      // level 0, we will compact to level 1)
-      if (cfd->ioptions()->compaction_style == kCompactionStyleUniversal ||
-          cfd->ioptions()->compaction_style == kCompactionStyleFIFO) {
-        output_level = level;
-      } else if (level == max_level_with_files && level > 0) {
-        if (options.bottommost_level_compaction ==
-            BottommostLevelCompaction::kSkip) {
-          // Skip bottommost level compaction
-          continue;
-        } else if (options.bottommost_level_compaction ==
-                       BottommostLevelCompaction::kIfHaveCompactionFilter &&
-                   cfd->ioptions()->compaction_filter == nullptr &&
-                   cfd->ioptions()->compaction_filter_factory == nullptr) {
-          // Skip bottommost level compaction since we don't have a compaction
-          // filter
-          continue;
-        }
-        output_level = level;
-      } else {
-        output_level = level + 1;
-        if (cfd->ioptions()->compaction_style == kCompactionStyleLevel &&
-            cfd->ioptions()->level_compaction_dynamic_level_bytes &&
-            level == 0) {
-          output_level = ColumnFamilyData::kCompactToBaseLevel;
-        }
-      }
-      s = RunManualCompaction(cfd, level, output_level, options.target_path_id,
-                              begin, end, exclusive);
-      if (!s.ok()) {
-        break;
-      }
-      if (output_level == ColumnFamilyData::kCompactToBaseLevel) {
-        final_output_level = cfd->NumberLevels() - 1;
-      } else if (output_level > final_output_level) {
-        final_output_level = output_level;
-      }
-      TEST_SYNC_POINT("DBImpl::RunManualCompaction()::1");
-      TEST_SYNC_POINT("DBImpl::RunManualCompaction()::2");
-    }
-  }
-  if (!s.ok()) {
-    LogFlush(immutable_db_options_.info_log);
-    return s;
-  }
-
-  if (options.change_level) {
-    Log(InfoLogLevel::INFO_LEVEL, immutable_db_options_.info_log,
-        "[RefitLevel] waiting for background threads to stop");
-    s = PauseBackgroundWork();
-    if (s.ok()) {
-      s = ReFitLevel(cfd, final_output_level, options.target_level);
-    }
-    ContinueBackgroundWork();
-  }
-  LogFlush(immutable_db_options_.info_log);
-
-  {
-    InstrumentedMutexLock l(&mutex_);
-    // an automatic compaction that has been scheduled might have been
-    // preempted by the manual compactions. Need to schedule it back.
-    MaybeScheduleFlushOrCompaction();
-  }
-
-  return s;
-}
-
-Status DBImpl::CompactFiles(
-    const CompactionOptions& compact_options,
-    ColumnFamilyHandle* column_family,
-    const std::vector<std::string>& input_file_names,
-    const int output_level, const int output_path_id) {
-#ifdef ROCKSDB_LITE
-    // not supported in lite version
-  return Status::NotSupported("Not supported in ROCKSDB LITE");
-#else
-  if (column_family == nullptr) {
-    return Status::InvalidArgument("ColumnFamilyHandle must be non-null.");
-  }
-
-  auto cfd = reinterpret_cast<ColumnFamilyHandleImpl*>(column_family)->cfd();
-  assert(cfd);
-
-  Status s;
-  JobContext job_context(0, true);
-  LogBuffer log_buffer(InfoLogLevel::INFO_LEVEL,
-                       immutable_db_options_.info_log.get());
-
-  // Perform CompactFiles
-  SuperVersion* sv = cfd->GetReferencedSuperVersion(&mutex_);
-  {
-    InstrumentedMutexLock l(&mutex_);
-
-    // This call will unlock/lock the mutex to wait for current running
-    // IngestExternalFile() calls to finish.
-    WaitForIngestFile();
-
-    s = CompactFilesImpl(compact_options, cfd, sv->current,
-                         input_file_names, output_level,
-                         output_path_id, &job_context, &log_buffer);
-  }
-  if (sv->Unref()) {
-    mutex_.Lock();
-    sv->Cleanup();
-    mutex_.Unlock();
-    delete sv;
-  }
-
-  // Find and delete obsolete files
-  {
-    InstrumentedMutexLock l(&mutex_);
-    // If !s.ok(), this means that Compaction failed. In that case, we want
-    // to delete all obsolete files we might have created and we force
-    // FindObsoleteFiles(). This is because job_context does not
-    // catch all created files if compaction failed.
-    FindObsoleteFiles(&job_context, !s.ok());
-  }  // release the mutex
-
-  // delete unnecessary files if any, this is done outside the mutex
-  if (job_context.HaveSomethingToDelete() || !log_buffer.IsEmpty()) {
-    // Have to flush the info logs before bg_compaction_scheduled_--
-    // because if bg_flush_scheduled_ becomes 0 and the lock is
-    // released, the deconstructor of DB can kick in and destroy all the
-    // states of DB so info_log might not be available after that point.
-    // It also applies to access other states that DB owns.
-    log_buffer.FlushBufferToLog();
-    if (job_context.HaveSomethingToDelete()) {
-      // no mutex is locked here.  No need to Unlock() and Lock() here.
-      PurgeObsoleteFiles(job_context);
-    }
-    job_context.Clean();
-  }
-
-  return s;
-#endif  // ROCKSDB_LITE
-}
-
-#ifndef ROCKSDB_LITE
-Status DBImpl::CompactFilesImpl(
-    const CompactionOptions& compact_options, ColumnFamilyData* cfd,
-    Version* version, const std::vector<std::string>& input_file_names,
-    const int output_level, int output_path_id, JobContext* job_context,
-    LogBuffer* log_buffer) {
-  mutex_.AssertHeld();
-
-  if (shutting_down_.load(std::memory_order_acquire)) {
-    return Status::ShutdownInProgress();
-  }
-
-  std::unordered_set<uint64_t> input_set;
-  for (auto file_name : input_file_names) {
-    input_set.insert(TableFileNameToNumber(file_name));
-  }
-
-  ColumnFamilyMetaData cf_meta;
-  // TODO(yhchiang): can directly use version here if none of the
-  // following functions call is pluggable to external developers.
-  version->GetColumnFamilyMetaData(&cf_meta);
-
-  if (output_path_id < 0) {
-    if (immutable_db_options_.db_paths.size() == 1U) {
-      output_path_id = 0;
-    } else {
-      return Status::NotSupported(
-          "Automatic output path selection is not "
-          "yet supported in CompactFiles()");
-    }
-  }
-
-  Status s = cfd->compaction_picker()->SanitizeCompactionInputFiles(
-      &input_set, cf_meta, output_level);
-  if (!s.ok()) {
-    return s;
-  }
-
-  std::vector<CompactionInputFiles> input_files;
-  s = cfd->compaction_picker()->GetCompactionInputsFromFileNumbers(
-      &input_files, &input_set, version->storage_info(), compact_options);
-  if (!s.ok()) {
-    return s;
-  }
-
-  for (auto inputs : input_files) {
-    if (cfd->compaction_picker()->FilesInCompaction(inputs.files)) {
-      return Status::Aborted(
-          "Some of the necessary compaction input "
-          "files are already being compacted");
-    }
-  }
-
-  // At this point, CompactFiles will be run.
-  bg_compaction_scheduled_++;
-
-  unique_ptr<Compaction> c;
-  assert(cfd->compaction_picker());
-  c.reset(cfd->compaction_picker()->FormCompaction(
-      compact_options, input_files, output_level, version->storage_info(),
-      *cfd->GetLatestMutableCFOptions(), output_path_id));
-  if (!c) {
-    return Status::Aborted("Another Level 0 compaction is running");
-  }
-  c->SetInputVersion(version);
-  // deletion compaction currently not allowed in CompactFiles.
-  assert(!c->deletion_compaction());
-
-  SequenceNumber earliest_write_conflict_snapshot;
-  std::vector<SequenceNumber> snapshot_seqs =
-      snapshots_.GetAll(&earliest_write_conflict_snapshot);
-
-  auto pending_outputs_inserted_elem =
-      CaptureCurrentFileNumberInPendingOutputs();
-
-  assert(is_snapshot_supported_ || snapshots_.empty());
-  CompactionJob compaction_job(
-      job_context->job_id, c.get(), immutable_db_options_, env_options_,
-      versions_.get(), &shutting_down_, log_buffer, directories_.GetDbDir(),
-      directories_.GetDataDir(c->output_path_id()), stats_, &mutex_, &bg_error_,
-      snapshot_seqs, earliest_write_conflict_snapshot, table_cache_,
-      &event_logger_, c->mutable_cf_options()->paranoid_file_checks,
-      c->mutable_cf_options()->report_bg_io_stats, dbname_,
-      nullptr);  // Here we pass a nullptr for CompactionJobStats because
-                 // CompactFiles does not trigger OnCompactionCompleted(),
-                 // which is the only place where CompactionJobStats is
-                 // returned.  The idea of not triggering OnCompationCompleted()
-                 // is that CompactFiles runs in the caller thread, so the user
-                 // should always know when it completes.  As a result, it makes
-                 // less sense to notify the users something they should already
-                 // know.
-                 //
-                 // In the future, if we would like to add CompactionJobStats
-                 // support for CompactFiles, we should have CompactFiles API
-                 // pass a pointer of CompactionJobStats as the out-value
-                 // instead of using EventListener.
-
-  // Creating a compaction influences the compaction score because the score
-  // takes running compactions into account (by skipping files that are already
-  // being compacted). Since we just changed compaction score, we recalculate it
-  // here.
-  version->storage_info()->ComputeCompactionScore(*cfd->ioptions(),
-                                                  *c->mutable_cf_options());
-
-  compaction_job.Prepare();
-
-  mutex_.Unlock();
-  TEST_SYNC_POINT("CompactFilesImpl:0");
-  TEST_SYNC_POINT("CompactFilesImpl:1");
-  compaction_job.Run();
-  TEST_SYNC_POINT("CompactFilesImpl:2");
-  TEST_SYNC_POINT("CompactFilesImpl:3");
-  mutex_.Lock();
-
-  Status status = compaction_job.Install(*c->mutable_cf_options());
-  if (status.ok()) {
-    InstallSuperVersionAndScheduleWorkWrapper(
-        c->column_family_data(), job_context, *c->mutable_cf_options());
-  }
-  c->ReleaseCompactionFiles(s);
-
-  ReleaseFileNumberFromPendingOutputs(pending_outputs_inserted_elem);
-
-  if (status.ok()) {
-    // Done
-  } else if (status.IsShutdownInProgress()) {
-    // Ignore compaction errors found during shutting down
-  } else {
-    Log(InfoLogLevel::WARN_LEVEL, immutable_db_options_.info_log,
-        "[%s] [JOB %d] Compaction error: %s",
-        c->column_family_data()->GetName().c_str(), job_context->job_id,
-        status.ToString().c_str());
-    if (immutable_db_options_.paranoid_checks && bg_error_.ok()) {
-      bg_error_ = status;
-    }
-  }
-
-  c.reset();
-
-  bg_compaction_scheduled_--;
-  if (bg_compaction_scheduled_ == 0) {
-    bg_cv_.SignalAll();
-  }
-
-  return status;
-}
-#endif  // ROCKSDB_LITE
-
-Status DBImpl::PauseBackgroundWork() {
-  InstrumentedMutexLock guard_lock(&mutex_);
-  bg_compaction_paused_++;
-  while (bg_compaction_scheduled_ > 0 || bg_flush_scheduled_ > 0) {
-    bg_cv_.Wait();
-  }
-  bg_work_paused_++;
-  return Status::OK();
-}
-
-Status DBImpl::ContinueBackgroundWork() {
-  InstrumentedMutexLock guard_lock(&mutex_);
-  if (bg_work_paused_ == 0) {
-    return Status::InvalidArgument();
-  }
-  assert(bg_work_paused_ > 0);
-  assert(bg_compaction_paused_ > 0);
-  bg_compaction_paused_--;
-  bg_work_paused_--;
-  // It's sufficient to check just bg_work_paused_ here since
-  // bg_work_paused_ is always no greater than bg_compaction_paused_
-  if (bg_work_paused_ == 0) {
-    MaybeScheduleFlushOrCompaction();
-  }
-  return Status::OK();
-}
-
-void DBImpl::NotifyOnCompactionCompleted(
-    ColumnFamilyData* cfd, Compaction *c, const Status &st,
-    const CompactionJobStats& compaction_job_stats,
-    const int job_id) {
-#ifndef ROCKSDB_LITE
-  if (immutable_db_options_.listeners.size() == 0U) {
-    return;
-  }
-  mutex_.AssertHeld();
-  if (shutting_down_.load(std::memory_order_acquire)) {
-    return;
-  }
-  // release lock while notifying events
-  mutex_.Unlock();
-  TEST_SYNC_POINT("DBImpl::NotifyOnCompactionCompleted::UnlockMutex");
-  {
-    CompactionJobInfo info;
-    info.cf_name = cfd->GetName();
-    info.status = st;
-    info.thread_id = env_->GetThreadID();
-    info.job_id = job_id;
-    info.base_input_level = c->start_level();
-    info.output_level = c->output_level();
-    info.stats = compaction_job_stats;
-    info.table_properties = c->GetOutputTableProperties();
-    info.compaction_reason = c->compaction_reason();
-    info.compression = c->output_compression();
-    for (size_t i = 0; i < c->num_input_levels(); ++i) {
-      for (const auto fmd : *c->inputs(i)) {
-        auto fn = TableFileName(immutable_db_options_.db_paths,
-                                fmd->fd.GetNumber(), fmd->fd.GetPathId());
-        info.input_files.push_back(fn);
-        if (info.table_properties.count(fn) == 0) {
-          std::shared_ptr<const TableProperties> tp;
-          auto s = cfd->current()->GetTableProperties(&tp, fmd, &fn);
-          if (s.ok()) {
-            info.table_properties[fn] = tp;
-          }
-        }
-      }
-    }
-    for (const auto newf : c->edit()->GetNewFiles()) {
-      info.output_files.push_back(TableFileName(immutable_db_options_.db_paths,
-                                                newf.second.fd.GetNumber(),
-                                                newf.second.fd.GetPathId()));
-    }
-    for (auto listener : immutable_db_options_.listeners) {
-      listener->OnCompactionCompleted(this, info);
-    }
-  }
-  mutex_.Lock();
-  // no need to signal bg_cv_ as it will be signaled at the end of the
-  // flush process.
-#endif  // ROCKSDB_LITE
-}
-
-Status DBImpl::SetOptions(ColumnFamilyHandle* column_family,
-    const std::unordered_map<std::string, std::string>& options_map) {
-#ifdef ROCKSDB_LITE
-  return Status::NotSupported("Not supported in ROCKSDB LITE");
-#else
-  auto* cfd = reinterpret_cast<ColumnFamilyHandleImpl*>(column_family)->cfd();
-  if (options_map.empty()) {
-    Log(InfoLogLevel::WARN_LEVEL, immutable_db_options_.info_log,
-        "SetOptions() on column family [%s], empty input",
-        cfd->GetName().c_str());
-    return Status::InvalidArgument("empty input");
-  }
-
-  MutableCFOptions new_options;
-  Status s;
-  Status persist_options_status;
-  {
-    InstrumentedMutexLock l(&mutex_);
-    s = cfd->SetOptions(options_map);
-    if (s.ok()) {
-      new_options = *cfd->GetLatestMutableCFOptions();
-      // Append new version to recompute compaction score.
-      VersionEdit dummy_edit;
-      versions_->LogAndApply(cfd, new_options, &dummy_edit, &mutex_,
-                             directories_.GetDbDir());
-      // Trigger possible flush/compactions. This has to be before we persist
-      // options to file, otherwise there will be a deadlock with writer
-      // thread.
-      auto* old_sv =
-          InstallSuperVersionAndScheduleWork(cfd, nullptr, new_options);
-      delete old_sv;
-
-      persist_options_status = PersistOptions();
-    }
-  }
-
-  Log(InfoLogLevel::INFO_LEVEL, immutable_db_options_.info_log,
-      "SetOptions() on column family [%s], inputs:", cfd->GetName().c_str());
-  for (const auto& o : options_map) {
-    Log(InfoLogLevel::INFO_LEVEL, immutable_db_options_.info_log, "%s: %s\n",
-        o.first.c_str(), o.second.c_str());
-  }
-  if (s.ok()) {
-    Log(InfoLogLevel::INFO_LEVEL, immutable_db_options_.info_log,
-        "[%s] SetOptions() succeeded", cfd->GetName().c_str());
-    new_options.Dump(immutable_db_options_.info_log.get());
-    if (!persist_options_status.ok()) {
-      if (immutable_db_options_.fail_if_options_file_error) {
-        s = Status::IOError(
-            "SetOptions() succeeded, but unable to persist options",
-            persist_options_status.ToString());
-      }
-      Warn(immutable_db_options_.info_log,
-           "Unable to persist options in SetOptions() -- %s",
-           persist_options_status.ToString().c_str());
-    }
-  } else {
-    Log(InfoLogLevel::WARN_LEVEL, immutable_db_options_.info_log,
-        "[%s] SetOptions() failed", cfd->GetName().c_str());
-  }
-  LogFlush(immutable_db_options_.info_log);
-  return s;
-#endif  // ROCKSDB_LITE
-}
-
->>>>>>> b52959a4
 Status DBImpl::SetDBOptions(
     const std::unordered_map<std::string, std::string>& options_map) {
 #ifdef ROCKSDB_LITE
   return Status::NotSupported("Not supported in ROCKSDB LITE");
 #else
   if (options_map.empty()) {
-<<<<<<< HEAD
     ROCKS_LOG_WARN(immutable_db_options_.info_log,
                    "SetDBOptions(), empty input.");
-=======
-    Log(InfoLogLevel::WARN_LEVEL, immutable_db_options_.info_log,
-        "SetDBOptions(), empty input.");
->>>>>>> b52959a4
     return Status::InvalidArgument("empty input");
   }
 
@@ -2229,15 +592,13 @@
       write_thread_.ExitUnbatched(&w);
     }
   }
-  Log(InfoLogLevel::INFO_LEVEL, immutable_db_options_.info_log,
-      "SetDBOptions(), inputs:");
+  ROCKS_LOG_INFO(immutable_db_options_.info_log, "SetDBOptions(), inputs:");
   for (const auto& o : options_map) {
-    Log(InfoLogLevel::INFO_LEVEL, immutable_db_options_.info_log, "%s: %s\n",
-        o.first.c_str(), o.second.c_str());
+    ROCKS_LOG_INFO(immutable_db_options_.info_log, "%s: %s\n", o.first.c_str(),
+                   o.second.c_str());
   }
   if (s.ok()) {
-    Log(InfoLogLevel::INFO_LEVEL, immutable_db_options_.info_log,
-        "SetDBOptions() succeeded");
+    ROCKS_LOG_INFO(immutable_db_options_.info_log, "SetDBOptions() succeeded");
     new_options.Dump(immutable_db_options_.info_log.get());
     if (!persist_options_status.ok()) {
       if (immutable_db_options_.fail_if_options_file_error) {
@@ -2245,13 +606,12 @@
             "SetDBOptions() succeeded, but unable to persist options",
             persist_options_status.ToString());
       }
-      Warn(immutable_db_options_.info_log,
-           "Unable to persist options in SetDBOptions() -- %s",
-           persist_options_status.ToString().c_str());
+      ROCKS_LOG_WARN(immutable_db_options_.info_log,
+                     "Unable to persist options in SetDBOptions() -- %s",
+                     persist_options_status.ToString().c_str());
     }
   } else {
-    Log(InfoLogLevel::WARN_LEVEL, immutable_db_options_.info_log,
-        "SetDBOptions failed");
+    ROCKS_LOG_WARN(immutable_db_options_.info_log, "SetDBOptions failed");
   }
   LogFlush(immutable_db_options_.info_log);
   return s;
@@ -2277,114 +637,6 @@
   return minimum_level;
 }
 
-<<<<<<< HEAD
-=======
-// REQUIREMENT: block all background work by calling PauseBackgroundWork()
-// before calling this function
-Status DBImpl::ReFitLevel(ColumnFamilyData* cfd, int level, int target_level) {
-  assert(level < cfd->NumberLevels());
-  if (target_level >= cfd->NumberLevels()) {
-    return Status::InvalidArgument("Target level exceeds number of levels");
-  }
-
-  std::unique_ptr<SuperVersion> superversion_to_free;
-  std::unique_ptr<SuperVersion> new_superversion(new SuperVersion());
-
-  Status status;
-
-  InstrumentedMutexLock guard_lock(&mutex_);
-
-  // only allow one thread refitting
-  if (refitting_level_) {
-    Log(InfoLogLevel::INFO_LEVEL, immutable_db_options_.info_log,
-        "[ReFitLevel] another thread is refitting");
-    return Status::NotSupported("another thread is refitting");
-  }
-  refitting_level_ = true;
-
-  const MutableCFOptions mutable_cf_options = *cfd->GetLatestMutableCFOptions();
-  // move to a smaller level
-  int to_level = target_level;
-  if (target_level < 0) {
-    to_level = FindMinimumEmptyLevelFitting(cfd, mutable_cf_options, level);
-  }
-
-  auto* vstorage = cfd->current()->storage_info();
-  if (to_level > level) {
-    if (level == 0) {
-      return Status::NotSupported(
-          "Cannot change from level 0 to other levels.");
-    }
-    // Check levels are empty for a trivial move
-    for (int l = level + 1; l <= to_level; l++) {
-      if (vstorage->NumLevelFiles(l) > 0) {
-        return Status::NotSupported(
-            "Levels between source and target are not empty for a move.");
-      }
-    }
-  }
-  if (to_level != level) {
-    Log(InfoLogLevel::DEBUG_LEVEL, immutable_db_options_.info_log,
-        "[%s] Before refitting:\n%s", cfd->GetName().c_str(),
-        cfd->current()->DebugString().data());
-
-    VersionEdit edit;
-    edit.SetColumnFamily(cfd->GetID());
-    for (const auto& f : vstorage->LevelFiles(level)) {
-      edit.DeleteFile(level, f->fd.GetNumber());
-      edit.AddFile(to_level, f->fd.GetNumber(), f->fd.GetPathId(),
-                   f->fd.GetFileSize(), f->smallest, f->largest,
-                   f->smallest_seqno, f->largest_seqno,
-                   f->marked_for_compaction);
-    }
-    Log(InfoLogLevel::DEBUG_LEVEL, immutable_db_options_.info_log,
-        "[%s] Apply version edit:\n%s", cfd->GetName().c_str(),
-        edit.DebugString().data());
-
-    status = versions_->LogAndApply(cfd, mutable_cf_options, &edit, &mutex_,
-                                    directories_.GetDbDir());
-    superversion_to_free.reset(InstallSuperVersionAndScheduleWork(
-        cfd, new_superversion.release(), mutable_cf_options));
-
-    Log(InfoLogLevel::DEBUG_LEVEL, immutable_db_options_.info_log,
-        "[%s] LogAndApply: %s\n", cfd->GetName().c_str(),
-        status.ToString().data());
-
-    if (status.ok()) {
-      Log(InfoLogLevel::DEBUG_LEVEL, immutable_db_options_.info_log,
-          "[%s] After refitting:\n%s", cfd->GetName().c_str(),
-          cfd->current()->DebugString().data());
-    }
-  }
-
-  refitting_level_ = false;
-
-  return status;
-}
-
-int DBImpl::NumberLevels(ColumnFamilyHandle* column_family) {
-  auto cfh = reinterpret_cast<ColumnFamilyHandleImpl*>(column_family);
-  return cfh->cfd()->NumberLevels();
-}
-
-int DBImpl::MaxMemCompactionLevel(ColumnFamilyHandle* column_family) {
-  return 0;
-}
-
-int DBImpl::Level0StopWriteTrigger(ColumnFamilyHandle* column_family) {
-  auto cfh = reinterpret_cast<ColumnFamilyHandleImpl*>(column_family);
-  InstrumentedMutexLock l(&mutex_);
-  return cfh->cfd()->GetSuperVersion()->
-      mutable_cf_options.level0_stop_writes_trigger;
-}
-
-Status DBImpl::Flush(const FlushOptions& flush_options,
-                     ColumnFamilyHandle* column_family) {
-  auto cfh = reinterpret_cast<ColumnFamilyHandleImpl*>(column_family);
-  return FlushMemTable(cfh->cfd(), flush_options);
-}
-
->>>>>>> b52959a4
 Status DBImpl::SyncWAL() {
   autovector<log::Writer*, 1> logs_to_sync;
   bool need_log_dir_sync;
@@ -2467,330 +719,6 @@
   assert(!status.ok() || logs_.empty() || logs_[0].number > up_to ||
          (logs_.size() == 1 && !logs_[0].getting_synced));
   log_sync_cv_.SignalAll();
-<<<<<<< HEAD
-=======
-}
-
-SequenceNumber DBImpl::GetLatestSequenceNumber() const {
-  return versions_->LastSequence();
-}
-
-Status DBImpl::RunManualCompaction(ColumnFamilyData* cfd, int input_level,
-                                   int output_level, uint32_t output_path_id,
-                                   const Slice* begin, const Slice* end,
-                                   bool exclusive, bool disallow_trivial_move) {
-  assert(input_level == ColumnFamilyData::kCompactAllLevels ||
-         input_level >= 0);
-
-  InternalKey begin_storage, end_storage;
-  CompactionArg* ca;
-
-  bool scheduled = false;
-  bool manual_conflict = false;
-  ManualCompaction manual;
-  manual.cfd = cfd;
-  manual.input_level = input_level;
-  manual.output_level = output_level;
-  manual.output_path_id = output_path_id;
-  manual.done = false;
-  manual.in_progress = false;
-  manual.incomplete = false;
-  manual.exclusive = exclusive;
-  manual.disallow_trivial_move = disallow_trivial_move;
-  // For universal compaction, we enforce every manual compaction to compact
-  // all files.
-  if (begin == nullptr ||
-      cfd->ioptions()->compaction_style == kCompactionStyleUniversal ||
-      cfd->ioptions()->compaction_style == kCompactionStyleFIFO) {
-    manual.begin = nullptr;
-  } else {
-    begin_storage.SetMaxPossibleForUserKey(*begin);
-    manual.begin = &begin_storage;
-  }
-  if (end == nullptr ||
-      cfd->ioptions()->compaction_style == kCompactionStyleUniversal ||
-      cfd->ioptions()->compaction_style == kCompactionStyleFIFO) {
-    manual.end = nullptr;
-  } else {
-    end_storage.SetMinPossibleForUserKey(*end);
-    manual.end = &end_storage;
-  }
-
-  TEST_SYNC_POINT("DBImpl::RunManualCompaction:0");
-  TEST_SYNC_POINT("DBImpl::RunManualCompaction:1");
-  InstrumentedMutexLock l(&mutex_);
-
-  // When a manual compaction arrives, temporarily disable scheduling of
-  // non-manual compactions and wait until the number of scheduled compaction
-  // jobs drops to zero. This is needed to ensure that this manual compaction
-  // can compact any range of keys/files.
-  //
-  // HasPendingManualCompaction() is true when at least one thread is inside
-  // RunManualCompaction(), i.e. during that time no other compaction will
-  // get scheduled (see MaybeScheduleFlushOrCompaction).
-  //
-  // Note that the following loop doesn't stop more that one thread calling
-  // RunManualCompaction() from getting to the second while loop below.
-  // However, only one of them will actually schedule compaction, while
-  // others will wait on a condition variable until it completes.
-
-  AddManualCompaction(&manual);
-  TEST_SYNC_POINT_CALLBACK("DBImpl::RunManualCompaction:NotScheduled", &mutex_);
-  if (exclusive) {
-    while (bg_compaction_scheduled_ > 0) {
-      Log(InfoLogLevel::INFO_LEVEL, immutable_db_options_.info_log,
-          "[%s] Manual compaction waiting for all other scheduled background "
-          "compactions to finish",
-          cfd->GetName().c_str());
-      bg_cv_.Wait();
-    }
-  }
-
-  Log(InfoLogLevel::INFO_LEVEL, immutable_db_options_.info_log,
-      "[%s] Manual compaction starting", cfd->GetName().c_str());
-
-  // We don't check bg_error_ here, because if we get the error in compaction,
-  // the compaction will set manual.status to bg_error_ and set manual.done to
-  // true.
-  while (!manual.done) {
-    assert(HasPendingManualCompaction());
-    manual_conflict = false;
-    if (ShouldntRunManualCompaction(&manual) || (manual.in_progress == true) ||
-        scheduled ||
-        ((manual.manual_end = &manual.tmp_storage1)&&(
-             (manual.compaction = manual.cfd->CompactRange(
-                  *manual.cfd->GetLatestMutableCFOptions(), manual.input_level,
-                  manual.output_level, manual.output_path_id, manual.begin,
-                  manual.end, &manual.manual_end, &manual_conflict)) ==
-             nullptr) &&
-         manual_conflict)) {
-      // exclusive manual compactions should not see a conflict during
-      // CompactRange
-      assert(!exclusive || !manual_conflict);
-      // Running either this or some other manual compaction
-      bg_cv_.Wait();
-      if (scheduled && manual.incomplete == true) {
-        assert(!manual.in_progress);
-        scheduled = false;
-        manual.incomplete = false;
-      }
-    } else if (!scheduled) {
-      if (manual.compaction == nullptr) {
-        manual.done = true;
-        bg_cv_.SignalAll();
-        continue;
-      }
-      ca = new CompactionArg;
-      ca->db = this;
-      ca->m = &manual;
-      manual.incomplete = false;
-      bg_compaction_scheduled_++;
-      env_->Schedule(&DBImpl::BGWorkCompaction, ca, Env::Priority::LOW, this,
-                     &DBImpl::UnscheduleCallback);
-      scheduled = true;
-    }
-  }
-
-  assert(!manual.in_progress);
-  assert(HasPendingManualCompaction());
-  RemoveManualCompaction(&manual);
-  bg_cv_.SignalAll();
-  return manual.status;
-}
-
-InternalIterator* DBImpl::NewInternalIterator(
-    Arena* arena, RangeDelAggregator* range_del_agg,
-    ColumnFamilyHandle* column_family) {
-  ColumnFamilyData* cfd;
-  if (column_family == nullptr) {
-    cfd = default_cf_handle_->cfd();
-  } else {
-    auto cfh = reinterpret_cast<ColumnFamilyHandleImpl*>(column_family);
-    cfd = cfh->cfd();
-  }
-
-  mutex_.Lock();
-  SuperVersion* super_version = cfd->GetSuperVersion()->Ref();
-  mutex_.Unlock();
-  ReadOptions roptions;
-  return NewInternalIterator(roptions, cfd, super_version, arena,
-                             range_del_agg);
-}
-
-Status DBImpl::FlushMemTable(ColumnFamilyData* cfd,
-                             const FlushOptions& flush_options,
-                             bool writes_stopped) {
-  Status s;
-  {
-    WriteContext context;
-    InstrumentedMutexLock guard_lock(&mutex_);
-
-    if (cfd->imm()->NumNotFlushed() == 0 && cfd->mem()->IsEmpty()) {
-      // Nothing to flush
-      return Status::OK();
-    }
-
-    WriteThread::Writer w;
-    if (!writes_stopped) {
-      write_thread_.EnterUnbatched(&w, &mutex_);
-    }
-
-    // SwitchMemtable() will release and reacquire mutex
-    // during execution
-    s = SwitchMemtable(cfd, &context);
-
-    if (!writes_stopped) {
-      write_thread_.ExitUnbatched(&w);
-    }
-
-    cfd->imm()->FlushRequested();
-
-    // schedule flush
-    SchedulePendingFlush(cfd);
-    MaybeScheduleFlushOrCompaction();
-  }
-
-  if (s.ok() && flush_options.wait) {
-    // Wait until the compaction completes
-    s = WaitForFlushMemTable(cfd);
-  }
-  return s;
-}
-
-Status DBImpl::WaitForFlushMemTable(ColumnFamilyData* cfd) {
-  Status s;
-  // Wait until the compaction completes
-  InstrumentedMutexLock l(&mutex_);
-  while (cfd->imm()->NumNotFlushed() > 0 && bg_error_.ok()) {
-    if (shutting_down_.load(std::memory_order_acquire)) {
-      return Status::ShutdownInProgress();
-    }
-    if (cfd->IsDropped()) {
-      // FlushJob cannot flush a dropped CF, if we did not break here
-      // we will loop forever since cfd->imm()->NumNotFlushed() will never
-      // drop to zero
-      return Status::InvalidArgument("Cannot flush a dropped CF");
-    }
-    bg_cv_.Wait();
-  }
-  if (!bg_error_.ok()) {
-    s = bg_error_;
-  }
-  return s;
-}
-
-Status DBImpl::EnableAutoCompaction(
-    const std::vector<ColumnFamilyHandle*>& column_family_handles) {
-  Status s;
-  for (auto cf_ptr : column_family_handles) {
-    Status status =
-        this->SetOptions(cf_ptr, {{"disable_auto_compactions", "false"}});
-    if (!status.ok()) {
-      s = status;
-    }
-  }
-
-  return s;
-}
-
-void DBImpl::MaybeScheduleFlushOrCompaction() {
-  mutex_.AssertHeld();
-  if (!opened_successfully_) {
-    // Compaction may introduce data race to DB open
-    return;
-  }
-  if (bg_work_paused_ > 0) {
-    // we paused the background work
-    return;
-  } else if (shutting_down_.load(std::memory_order_acquire)) {
-    // DB is being deleted; no more background compactions
-    return;
-  }
-
-  while (unscheduled_flushes_ > 0 &&
-         bg_flush_scheduled_ < immutable_db_options_.max_background_flushes) {
-    unscheduled_flushes_--;
-    bg_flush_scheduled_++;
-    env_->Schedule(&DBImpl::BGWorkFlush, this, Env::Priority::HIGH, this);
-  }
-
-  auto bg_compactions_allowed = BGCompactionsAllowed();
-
-  // special case -- if max_background_flushes == 0, then schedule flush on a
-  // compaction thread
-  if (immutable_db_options_.max_background_flushes == 0) {
-    while (unscheduled_flushes_ > 0 &&
-           bg_flush_scheduled_ + bg_compaction_scheduled_ <
-               bg_compactions_allowed) {
-      unscheduled_flushes_--;
-      bg_flush_scheduled_++;
-      env_->Schedule(&DBImpl::BGWorkFlush, this, Env::Priority::LOW, this);
-    }
-  }
-
-  if (bg_compaction_paused_ > 0) {
-    // we paused the background compaction
-    return;
-  }
-
-  if (HasExclusiveManualCompaction()) {
-    // only manual compactions are allowed to run. don't schedule automatic
-    // compactions
-    return;
-  }
-
-  while (bg_compaction_scheduled_ < bg_compactions_allowed &&
-         unscheduled_compactions_ > 0) {
-    CompactionArg* ca = new CompactionArg;
-    ca->db = this;
-    ca->m = nullptr;
-    bg_compaction_scheduled_++;
-    unscheduled_compactions_--;
-    env_->Schedule(&DBImpl::BGWorkCompaction, ca, Env::Priority::LOW, this,
-                   &DBImpl::UnscheduleCallback);
-  }
-}
-
-void DBImpl::SchedulePurge() {
-  mutex_.AssertHeld();
-  assert(opened_successfully_);
-
-  // Purge operations are put into High priority queue
-  bg_purge_scheduled_++;
-  env_->Schedule(&DBImpl::BGWorkPurge, this, Env::Priority::HIGH, nullptr);
-}
-
-int DBImpl::BGCompactionsAllowed() const {
-  mutex_.AssertHeld();
-  if (write_controller_.NeedSpeedupCompaction()) {
-    return mutable_db_options_.max_background_compactions;
-  } else {
-    return mutable_db_options_.base_background_compactions;
-  }
-}
-
-void DBImpl::AddToCompactionQueue(ColumnFamilyData* cfd) {
-  assert(!cfd->pending_compaction());
-  cfd->Ref();
-  compaction_queue_.push_back(cfd);
-  cfd->set_pending_compaction(true);
-}
-
-ColumnFamilyData* DBImpl::PopFirstFromCompactionQueue() {
-  assert(!compaction_queue_.empty());
-  auto cfd = *compaction_queue_.begin();
-  compaction_queue_.pop_front();
-  assert(cfd->pending_compaction());
-  cfd->set_pending_compaction(false);
-  return cfd;
-}
-
-void DBImpl::AddToFlushQueue(ColumnFamilyData* cfd) {
-  assert(!cfd->pending_flush());
-  cfd->Ref();
-  flush_queue_.push_back(cfd);
-  cfd->set_pending_flush(true);
->>>>>>> b52959a4
 }
 
 SequenceNumber DBImpl::GetLatestSequenceNumber() const {
@@ -2865,638 +793,6 @@
   mutex_.Unlock();
 }
 
-<<<<<<< HEAD
-=======
-Status DBImpl::BackgroundFlush(bool* made_progress, JobContext* job_context,
-                               LogBuffer* log_buffer) {
-  mutex_.AssertHeld();
-
-  Status status = bg_error_;
-  if (status.ok() && shutting_down_.load(std::memory_order_acquire)) {
-    status = Status::ShutdownInProgress();
-  }
-
-  if (!status.ok()) {
-    return status;
-  }
-
-  ColumnFamilyData* cfd = nullptr;
-  while (!flush_queue_.empty()) {
-    // This cfd is already referenced
-    auto first_cfd = PopFirstFromFlushQueue();
-
-    if (first_cfd->IsDropped() || !first_cfd->imm()->IsFlushPending()) {
-      // can't flush this CF, try next one
-      if (first_cfd->Unref()) {
-        delete first_cfd;
-      }
-      continue;
-    }
-
-    // found a flush!
-    cfd = first_cfd;
-    break;
-  }
-
-  if (cfd != nullptr) {
-    const MutableCFOptions mutable_cf_options =
-        *cfd->GetLatestMutableCFOptions();
-    LogToBuffer(
-        log_buffer,
-        "Calling FlushMemTableToOutputFile with column "
-        "family [%s], flush slots available %d, compaction slots allowed %d, "
-        "compaction slots scheduled %d",
-        cfd->GetName().c_str(), immutable_db_options_.max_background_flushes,
-        bg_flush_scheduled_, BGCompactionsAllowed() - bg_compaction_scheduled_);
-    status = FlushMemTableToOutputFile(cfd, mutable_cf_options, made_progress,
-                                       job_context, log_buffer);
-    if (cfd->Unref()) {
-      delete cfd;
-    }
-  }
-  return status;
-}
-
-void DBImpl::BackgroundCallFlush() {
-  bool made_progress = false;
-  JobContext job_context(next_job_id_.fetch_add(1), true);
-  assert(bg_flush_scheduled_);
-
-  TEST_SYNC_POINT("DBImpl::BackgroundCallFlush:start");
-
-  LogBuffer log_buffer(InfoLogLevel::INFO_LEVEL,
-                       immutable_db_options_.info_log.get());
-  {
-    InstrumentedMutexLock l(&mutex_);
-    num_running_flushes_++;
-
-    auto pending_outputs_inserted_elem =
-        CaptureCurrentFileNumberInPendingOutputs();
-
-    Status s = BackgroundFlush(&made_progress, &job_context, &log_buffer);
-    if (!s.ok() && !s.IsShutdownInProgress()) {
-      // Wait a little bit before retrying background flush in
-      // case this is an environmental problem and we do not want to
-      // chew up resources for failed flushes for the duration of
-      // the problem.
-      uint64_t error_cnt =
-        default_cf_internal_stats_->BumpAndGetBackgroundErrorCount();
-      bg_cv_.SignalAll();  // In case a waiter can proceed despite the error
-      mutex_.Unlock();
-      Log(InfoLogLevel::ERROR_LEVEL, immutable_db_options_.info_log,
-          "Waiting after background flush error: %s"
-          "Accumulated background error counts: %" PRIu64,
-          s.ToString().c_str(), error_cnt);
-      log_buffer.FlushBufferToLog();
-      LogFlush(immutable_db_options_.info_log);
-      env_->SleepForMicroseconds(1000000);
-      mutex_.Lock();
-    }
-
-    ReleaseFileNumberFromPendingOutputs(pending_outputs_inserted_elem);
-
-    // If flush failed, we want to delete all temporary files that we might have
-    // created. Thus, we force full scan in FindObsoleteFiles()
-    FindObsoleteFiles(&job_context, !s.ok() && !s.IsShutdownInProgress());
-    // delete unnecessary files if any, this is done outside the mutex
-    if (job_context.HaveSomethingToDelete() || !log_buffer.IsEmpty()) {
-      mutex_.Unlock();
-      // Have to flush the info logs before bg_flush_scheduled_--
-      // because if bg_flush_scheduled_ becomes 0 and the lock is
-      // released, the deconstructor of DB can kick in and destroy all the
-      // states of DB so info_log might not be available after that point.
-      // It also applies to access other states that DB owns.
-      log_buffer.FlushBufferToLog();
-      if (job_context.HaveSomethingToDelete()) {
-        PurgeObsoleteFiles(job_context);
-      }
-      job_context.Clean();
-      mutex_.Lock();
-    }
-
-    assert(num_running_flushes_ > 0);
-    num_running_flushes_--;
-    bg_flush_scheduled_--;
-    // See if there's more work to be done
-    MaybeScheduleFlushOrCompaction();
-    bg_cv_.SignalAll();
-    // IMPORTANT: there should be no code after calling SignalAll. This call may
-    // signal the DB destructor that it's OK to proceed with destruction. In
-    // that case, all DB variables will be dealloacated and referencing them
-    // will cause trouble.
-  }
-}
-
-void DBImpl::BackgroundCallCompaction(void* arg) {
-  bool made_progress = false;
-  ManualCompaction* m = reinterpret_cast<ManualCompaction*>(arg);
-  JobContext job_context(next_job_id_.fetch_add(1), true);
-  TEST_SYNC_POINT("BackgroundCallCompaction:0");
-  MaybeDumpStats();
-  LogBuffer log_buffer(InfoLogLevel::INFO_LEVEL,
-                       immutable_db_options_.info_log.get());
-  {
-    InstrumentedMutexLock l(&mutex_);
-
-    // This call will unlock/lock the mutex to wait for current running
-    // IngestExternalFile() calls to finish.
-    WaitForIngestFile();
-
-    num_running_compactions_++;
-
-    auto pending_outputs_inserted_elem =
-        CaptureCurrentFileNumberInPendingOutputs();
-
-    assert(bg_compaction_scheduled_);
-    Status s =
-        BackgroundCompaction(&made_progress, &job_context, &log_buffer, m);
-    TEST_SYNC_POINT("BackgroundCallCompaction:1");
-    if (!s.ok() && !s.IsShutdownInProgress()) {
-      // Wait a little bit before retrying background compaction in
-      // case this is an environmental problem and we do not want to
-      // chew up resources for failed compactions for the duration of
-      // the problem.
-      uint64_t error_cnt =
-          default_cf_internal_stats_->BumpAndGetBackgroundErrorCount();
-      bg_cv_.SignalAll();  // In case a waiter can proceed despite the error
-      mutex_.Unlock();
-      log_buffer.FlushBufferToLog();
-      Log(InfoLogLevel::ERROR_LEVEL, immutable_db_options_.info_log,
-          "Waiting after background compaction error: %s, "
-          "Accumulated background error counts: %" PRIu64,
-          s.ToString().c_str(), error_cnt);
-      LogFlush(immutable_db_options_.info_log);
-      env_->SleepForMicroseconds(1000000);
-      mutex_.Lock();
-    }
-
-    ReleaseFileNumberFromPendingOutputs(pending_outputs_inserted_elem);
-
-    // If compaction failed, we want to delete all temporary files that we might
-    // have created (they might not be all recorded in job_context in case of a
-    // failure). Thus, we force full scan in FindObsoleteFiles()
-    FindObsoleteFiles(&job_context, !s.ok() && !s.IsShutdownInProgress());
-
-    // delete unnecessary files if any, this is done outside the mutex
-    if (job_context.HaveSomethingToDelete() || !log_buffer.IsEmpty()) {
-      mutex_.Unlock();
-      // Have to flush the info logs before bg_compaction_scheduled_--
-      // because if bg_flush_scheduled_ becomes 0 and the lock is
-      // released, the deconstructor of DB can kick in and destroy all the
-      // states of DB so info_log might not be available after that point.
-      // It also applies to access other states that DB owns.
-      log_buffer.FlushBufferToLog();
-      if (job_context.HaveSomethingToDelete()) {
-        PurgeObsoleteFiles(job_context);
-      }
-      job_context.Clean();
-      mutex_.Lock();
-    }
-
-    assert(num_running_compactions_ > 0);
-    num_running_compactions_--;
-    bg_compaction_scheduled_--;
-
-    versions_->GetColumnFamilySet()->FreeDeadColumnFamilies();
-
-    // See if there's more work to be done
-    MaybeScheduleFlushOrCompaction();
-    if (made_progress || bg_compaction_scheduled_ == 0 ||
-        HasPendingManualCompaction()) {
-      // signal if
-      // * made_progress -- need to wakeup DelayWrite
-      // * bg_compaction_scheduled_ == 0 -- need to wakeup ~DBImpl
-      // * HasPendingManualCompaction -- need to wakeup RunManualCompaction
-      // If none of this is true, there is no need to signal since nobody is
-      // waiting for it
-      bg_cv_.SignalAll();
-    }
-    // IMPORTANT: there should be no code after calling SignalAll. This call may
-    // signal the DB destructor that it's OK to proceed with destruction. In
-    // that case, all DB variables will be dealloacated and referencing them
-    // will cause trouble.
-  }
-}
-
-Status DBImpl::BackgroundCompaction(bool* made_progress,
-                                    JobContext* job_context,
-                                    LogBuffer* log_buffer, void* arg) {
-  ManualCompaction* manual_compaction =
-      reinterpret_cast<ManualCompaction*>(arg);
-  *made_progress = false;
-  mutex_.AssertHeld();
-  TEST_SYNC_POINT("DBImpl::BackgroundCompaction:Start");
-
-  bool is_manual = (manual_compaction != nullptr);
-
-  // (manual_compaction->in_progress == false);
-  bool trivial_move_disallowed =
-      is_manual && manual_compaction->disallow_trivial_move;
-
-  CompactionJobStats compaction_job_stats;
-  Status status = bg_error_;
-  if (status.ok() && shutting_down_.load(std::memory_order_acquire)) {
-    status = Status::ShutdownInProgress();
-  }
-
-  if (!status.ok()) {
-    if (is_manual) {
-      manual_compaction->status = status;
-      manual_compaction->done = true;
-      manual_compaction->in_progress = false;
-      delete manual_compaction->compaction;
-      manual_compaction = nullptr;
-    }
-    return status;
-  }
-
-  if (is_manual) {
-    // another thread cannot pick up the same work
-    manual_compaction->in_progress = true;
-  }
-
-  unique_ptr<Compaction> c;
-  // InternalKey manual_end_storage;
-  // InternalKey* manual_end = &manual_end_storage;
-  if (is_manual) {
-    ManualCompaction* m = manual_compaction;
-    assert(m->in_progress);
-    c.reset(std::move(m->compaction));
-    if (!c) {
-      m->done = true;
-      m->manual_end = nullptr;
-      LogToBuffer(log_buffer,
-                  "[%s] Manual compaction from level-%d from %s .. "
-                  "%s; nothing to do\n",
-                  m->cfd->GetName().c_str(), m->input_level,
-                  (m->begin ? m->begin->DebugString().c_str() : "(begin)"),
-                  (m->end ? m->end->DebugString().c_str() : "(end)"));
-    } else {
-      LogToBuffer(log_buffer,
-                  "[%s] Manual compaction from level-%d to level-%d from %s .. "
-                  "%s; will stop at %s\n",
-                  m->cfd->GetName().c_str(), m->input_level, c->output_level(),
-                  (m->begin ? m->begin->DebugString().c_str() : "(begin)"),
-                  (m->end ? m->end->DebugString().c_str() : "(end)"),
-                  ((m->done || m->manual_end == nullptr)
-                       ? "(end)"
-                       : m->manual_end->DebugString().c_str()));
-    }
-  } else if (!compaction_queue_.empty()) {
-    // cfd is referenced here
-    auto cfd = PopFirstFromCompactionQueue();
-    // We unreference here because the following code will take a Ref() on
-    // this cfd if it is going to use it (Compaction class holds a
-    // reference).
-    // This will all happen under a mutex so we don't have to be afraid of
-    // somebody else deleting it.
-    if (cfd->Unref()) {
-      delete cfd;
-      // This was the last reference of the column family, so no need to
-      // compact.
-      return Status::OK();
-    }
-
-    if (HaveManualCompaction(cfd)) {
-      // Can't compact right now, but try again later
-      TEST_SYNC_POINT("DBImpl::BackgroundCompaction()::Conflict");
-      return Status::OK();
-    }
-
-    // Pick up latest mutable CF Options and use it throughout the
-    // compaction job
-    // Compaction makes a copy of the latest MutableCFOptions. It should be used
-    // throughout the compaction procedure to make sure consistency. It will
-    // eventually be installed into SuperVersion
-    auto* mutable_cf_options = cfd->GetLatestMutableCFOptions();
-    if (!mutable_cf_options->disable_auto_compactions && !cfd->IsDropped()) {
-      // NOTE: try to avoid unnecessary copy of MutableCFOptions if
-      // compaction is not necessary. Need to make sure mutex is held
-      // until we make a copy in the following code
-      TEST_SYNC_POINT("DBImpl::BackgroundCompaction():BeforePickCompaction");
-      c.reset(cfd->PickCompaction(*mutable_cf_options, log_buffer));
-      TEST_SYNC_POINT("DBImpl::BackgroundCompaction():AfterPickCompaction");
-      if (c != nullptr) {
-        // update statistics
-        MeasureTime(stats_, NUM_FILES_IN_SINGLE_COMPACTION,
-                    c->inputs(0)->size());
-        // There are three things that can change compaction score:
-        // 1) When flush or compaction finish. This case is covered by
-        // InstallSuperVersionAndScheduleWork
-        // 2) When MutableCFOptions changes. This case is also covered by
-        // InstallSuperVersionAndScheduleWork, because this is when the new
-        // options take effect.
-        // 3) When we Pick a new compaction, we "remove" those files being
-        // compacted from the calculation, which then influences compaction
-        // score. Here we check if we need the new compaction even without the
-        // files that are currently being compacted. If we need another
-        // compaction, we might be able to execute it in parallel, so we add it
-        // to the queue and schedule a new thread.
-        if (cfd->NeedsCompaction()) {
-          // Yes, we need more compactions!
-          AddToCompactionQueue(cfd);
-          ++unscheduled_compactions_;
-          MaybeScheduleFlushOrCompaction();
-        }
-      }
-    }
-  }
-
-  if (!c) {
-    // Nothing to do
-    LogToBuffer(log_buffer, "Compaction nothing to do");
-  } else if (c->deletion_compaction()) {
-    // TODO(icanadi) Do we want to honor snapshots here? i.e. not delete old
-    // file if there is alive snapshot pointing to it
-    assert(c->num_input_files(1) == 0);
-    assert(c->level() == 0);
-    assert(c->column_family_data()->ioptions()->compaction_style ==
-           kCompactionStyleFIFO);
-
-    compaction_job_stats.num_input_files = c->num_input_files(0);
-
-    for (const auto& f : *c->inputs(0)) {
-      c->edit()->DeleteFile(c->level(), f->fd.GetNumber());
-    }
-    status = versions_->LogAndApply(c->column_family_data(),
-                                    *c->mutable_cf_options(), c->edit(),
-                                    &mutex_, directories_.GetDbDir());
-    InstallSuperVersionAndScheduleWorkWrapper(
-        c->column_family_data(), job_context, *c->mutable_cf_options());
-    LogToBuffer(log_buffer, "[%s] Deleted %d files\n",
-                c->column_family_data()->GetName().c_str(),
-                c->num_input_files(0));
-    *made_progress = true;
-  } else if (!trivial_move_disallowed && c->IsTrivialMove()) {
-    TEST_SYNC_POINT("DBImpl::BackgroundCompaction:TrivialMove");
-    // Instrument for event update
-    // TODO(yhchiang): add op details for showing trivial-move.
-    ThreadStatusUtil::SetColumnFamily(
-        c->column_family_data(), c->column_family_data()->ioptions()->env,
-        immutable_db_options_.enable_thread_tracking);
-    ThreadStatusUtil::SetThreadOperation(ThreadStatus::OP_COMPACTION);
-
-    compaction_job_stats.num_input_files = c->num_input_files(0);
-
-    // Move files to next level
-    int32_t moved_files = 0;
-    int64_t moved_bytes = 0;
-    for (unsigned int l = 0; l < c->num_input_levels(); l++) {
-      if (c->level(l) == c->output_level()) {
-        continue;
-      }
-      for (size_t i = 0; i < c->num_input_files(l); i++) {
-        FileMetaData* f = c->input(l, i);
-        c->edit()->DeleteFile(c->level(l), f->fd.GetNumber());
-        c->edit()->AddFile(c->output_level(), f->fd.GetNumber(),
-                           f->fd.GetPathId(), f->fd.GetFileSize(), f->smallest,
-                           f->largest, f->smallest_seqno, f->largest_seqno,
-                           f->marked_for_compaction);
-
-        LogToBuffer(log_buffer,
-                    "[%s] Moving #%" PRIu64 " to level-%d %" PRIu64 " bytes\n",
-                    c->column_family_data()->GetName().c_str(),
-                    f->fd.GetNumber(), c->output_level(), f->fd.GetFileSize());
-        ++moved_files;
-        moved_bytes += f->fd.GetFileSize();
-      }
-    }
-
-    status = versions_->LogAndApply(c->column_family_data(),
-                                    *c->mutable_cf_options(), c->edit(),
-                                    &mutex_, directories_.GetDbDir());
-    // Use latest MutableCFOptions
-    InstallSuperVersionAndScheduleWorkWrapper(
-        c->column_family_data(), job_context, *c->mutable_cf_options());
-
-    VersionStorageInfo::LevelSummaryStorage tmp;
-    c->column_family_data()->internal_stats()->IncBytesMoved(c->output_level(),
-                                                             moved_bytes);
-    {
-      event_logger_.LogToBuffer(log_buffer)
-          << "job" << job_context->job_id << "event"
-          << "trivial_move"
-          << "destination_level" << c->output_level() << "files" << moved_files
-          << "total_files_size" << moved_bytes;
-    }
-    LogToBuffer(
-        log_buffer,
-        "[%s] Moved #%d files to level-%d %" PRIu64 " bytes %s: %s\n",
-        c->column_family_data()->GetName().c_str(), moved_files,
-        c->output_level(), moved_bytes, status.ToString().c_str(),
-        c->column_family_data()->current()->storage_info()->LevelSummary(&tmp));
-    *made_progress = true;
-
-    // Clear Instrument
-    ThreadStatusUtil::ResetThreadStatus();
-  } else {
-    int output_level  __attribute__((unused)) = c->output_level();
-    TEST_SYNC_POINT_CALLBACK("DBImpl::BackgroundCompaction:NonTrivial",
-                             &output_level);
-
-    SequenceNumber earliest_write_conflict_snapshot;
-    std::vector<SequenceNumber> snapshot_seqs =
-        snapshots_.GetAll(&earliest_write_conflict_snapshot);
-
-    assert(is_snapshot_supported_ || snapshots_.empty());
-    CompactionJob compaction_job(
-        job_context->job_id, c.get(), immutable_db_options_, env_options_,
-        versions_.get(), &shutting_down_, log_buffer, directories_.GetDbDir(),
-        directories_.GetDataDir(c->output_path_id()), stats_, &mutex_,
-        &bg_error_, snapshot_seqs, earliest_write_conflict_snapshot,
-        table_cache_, &event_logger_,
-        c->mutable_cf_options()->paranoid_file_checks,
-        c->mutable_cf_options()->report_bg_io_stats, dbname_,
-        &compaction_job_stats);
-    compaction_job.Prepare();
-
-    mutex_.Unlock();
-    compaction_job.Run();
-    TEST_SYNC_POINT("DBImpl::BackgroundCompaction:NonTrivial:AfterRun");
-    mutex_.Lock();
-
-    status = compaction_job.Install(*c->mutable_cf_options());
-    if (status.ok()) {
-      InstallSuperVersionAndScheduleWorkWrapper(
-          c->column_family_data(), job_context, *c->mutable_cf_options());
-    }
-    *made_progress = true;
-  }
-  if (c != nullptr) {
-    c->ReleaseCompactionFiles(status);
-    *made_progress = true;
-    NotifyOnCompactionCompleted(
-        c->column_family_data(), c.get(), status,
-        compaction_job_stats, job_context->job_id);
-  }
-  // this will unref its input_version and column_family_data
-  c.reset();
-
-  if (status.ok()) {
-    // Done
-  } else if (status.IsShutdownInProgress()) {
-    // Ignore compaction errors found during shutting down
-  } else {
-    Log(InfoLogLevel::WARN_LEVEL, immutable_db_options_.info_log,
-        "Compaction error: %s", status.ToString().c_str());
-    if (immutable_db_options_.paranoid_checks && bg_error_.ok()) {
-      bg_error_ = status;
-    }
-  }
-
-  if (is_manual) {
-    ManualCompaction* m = manual_compaction;
-    if (!status.ok()) {
-      m->status = status;
-      m->done = true;
-    }
-    // For universal compaction:
-    //   Because universal compaction always happens at level 0, so one
-    //   compaction will pick up all overlapped files. No files will be
-    //   filtered out due to size limit and left for a successive compaction.
-    //   So we can safely conclude the current compaction.
-    //
-    //   Also note that, if we don't stop here, then the current compaction
-    //   writes a new file back to level 0, which will be used in successive
-    //   compaction. Hence the manual compaction will never finish.
-    //
-    // Stop the compaction if manual_end points to nullptr -- this means
-    // that we compacted the whole range. manual_end should always point
-    // to nullptr in case of universal compaction
-    if (m->manual_end == nullptr) {
-      m->done = true;
-    }
-    if (!m->done) {
-      // We only compacted part of the requested range.  Update *m
-      // to the range that is left to be compacted.
-      // Universal and FIFO compactions should always compact the whole range
-      assert(m->cfd->ioptions()->compaction_style !=
-                 kCompactionStyleUniversal ||
-             m->cfd->ioptions()->num_levels > 1);
-      assert(m->cfd->ioptions()->compaction_style != kCompactionStyleFIFO);
-      m->tmp_storage = *m->manual_end;
-      m->begin = &m->tmp_storage;
-      m->incomplete = true;
-    }
-    m->in_progress = false; // not being processed anymore
-  }
-  TEST_SYNC_POINT("DBImpl::BackgroundCompaction:Finish");
-  return status;
-}
-
-bool DBImpl::HasPendingManualCompaction() {
-  return (!manual_compaction_dequeue_.empty());
-}
-
-void DBImpl::AddManualCompaction(DBImpl::ManualCompaction* m) {
-  manual_compaction_dequeue_.push_back(m);
-}
-
-void DBImpl::RemoveManualCompaction(DBImpl::ManualCompaction* m) {
-  // Remove from queue
-  std::deque<ManualCompaction*>::iterator it =
-      manual_compaction_dequeue_.begin();
-  while (it != manual_compaction_dequeue_.end()) {
-    if (m == (*it)) {
-      it = manual_compaction_dequeue_.erase(it);
-      return;
-    }
-    it++;
-  }
-  assert(false);
-  return;
-}
-
-bool DBImpl::ShouldntRunManualCompaction(ManualCompaction* m) {
-  if (num_running_ingest_file_ > 0) {
-    // We need to wait for other IngestExternalFile() calls to finish
-    // before running a manual compaction.
-    return true;
-  }
-  if (m->exclusive) {
-    return (bg_compaction_scheduled_ > 0);
-  }
-  std::deque<ManualCompaction*>::iterator it =
-      manual_compaction_dequeue_.begin();
-  bool seen = false;
-  while (it != manual_compaction_dequeue_.end()) {
-    if (m == (*it)) {
-      it++;
-      seen = true;
-      continue;
-    } else if (MCOverlap(m, (*it)) && (!seen && !(*it)->in_progress)) {
-      // Consider the other manual compaction *it, conflicts if:
-      // overlaps with m
-      // and (*it) is ahead in the queue and is not yet in progress
-      return true;
-    }
-    it++;
-  }
-  return false;
-}
-
-bool DBImpl::HaveManualCompaction(ColumnFamilyData* cfd) {
-  // Remove from priority queue
-  std::deque<ManualCompaction*>::iterator it =
-      manual_compaction_dequeue_.begin();
-  while (it != manual_compaction_dequeue_.end()) {
-    if ((*it)->exclusive) {
-      return true;
-    }
-    if ((cfd == (*it)->cfd) && (!((*it)->in_progress || (*it)->done))) {
-      // Allow automatic compaction if manual compaction is
-      // is in progress
-      return true;
-    }
-    it++;
-  }
-  return false;
-}
-
-bool DBImpl::HasExclusiveManualCompaction() {
-  // Remove from priority queue
-  std::deque<ManualCompaction*>::iterator it =
-      manual_compaction_dequeue_.begin();
-  while (it != manual_compaction_dequeue_.end()) {
-    if ((*it)->exclusive) {
-      return true;
-    }
-    it++;
-  }
-  return false;
-}
-
-bool DBImpl::MCOverlap(ManualCompaction* m, ManualCompaction* m1) {
-  if ((m->exclusive) || (m1->exclusive)) {
-    return true;
-  }
-  if (m->cfd != m1->cfd) {
-    return false;
-  }
-  return true;
-}
-
-size_t DBImpl::GetWalPreallocateBlockSize(uint64_t write_buffer_size) const {
-  mutex_.AssertHeld();
-  size_t bsize = write_buffer_size / 10 + write_buffer_size;
-  // Some users might set very high write_buffer_size and rely on
-  // max_total_wal_size or other parameters to control the WAL size.
-  if (mutable_db_options_.max_total_wal_size > 0) {
-    bsize = std::min<size_t>(bsize, mutable_db_options_.max_total_wal_size);
-  }
-  if (immutable_db_options_.db_write_buffer_size > 0) {
-    bsize = std::min<size_t>(bsize, immutable_db_options_.db_write_buffer_size);
-  }
-  if (immutable_db_options_.write_buffer_manager &&
-      immutable_db_options_.write_buffer_manager->enabled()) {
-    bsize = std::min<size_t>(
-        bsize, immutable_db_options_.write_buffer_manager->buffer_size());
-  }
-
-  return bsize;
-}
-
->>>>>>> b52959a4
 namespace {
 struct IterState {
   IterState(DBImpl* _db, InstrumentedMutex* _mu, SuperVersion* _super_version,
@@ -3602,13 +898,14 @@
 
 Status DBImpl::Get(const ReadOptions& read_options,
                    ColumnFamilyHandle* column_family, const Slice& key,
-                   std::string* value) {
+                   PinnableSlice* value) {
   return GetImpl(read_options, column_family, key, value);
 }
 
 Status DBImpl::GetImpl(const ReadOptions& read_options,
                        ColumnFamilyHandle* column_family, const Slice& key,
-                       std::string* value, bool* value_found) {
+                       PinnableSlice* pinnable_val, bool* value_found) {
+  assert(pinnable_val != nullptr);
   StopWatch sw(env_, stats_, DB_GET);
   PERF_TIMER_GUARD(get_snapshot_time);
 
@@ -3656,14 +953,16 @@
                         has_unpersisted_data_.load(std::memory_order_relaxed));
   bool done = false;
   if (!skip_memtable) {
-    if (sv->mem->Get(lkey, value, &s, &merge_context, &range_del_agg,
-                     read_options)) {
+    if (sv->mem->Get(lkey, pinnable_val->GetSelf(), &s, &merge_context,
+                     &range_del_agg, read_options)) {
       done = true;
+      pinnable_val->PinSelf();
       RecordTick(stats_, MEMTABLE_HIT);
     } else if ((s.ok() || s.IsMergeInProgress()) &&
-               sv->imm->Get(lkey, value, &s, &merge_context, &range_del_agg,
-                            read_options)) {
+               sv->imm->Get(lkey, pinnable_val->GetSelf(), &s, &merge_context,
+                            &range_del_agg, read_options)) {
       done = true;
+      pinnable_val->PinSelf();
       RecordTick(stats_, MEMTABLE_HIT);
     }
     if (!done && !s.ok() && !s.IsMergeInProgress()) {
@@ -3672,7 +971,7 @@
   }
   if (!done) {
     PERF_TIMER_GUARD(get_from_output_files_time);
-    sv->current->Get(read_options, lkey, value, &s, &merge_context,
+    sv->current->Get(read_options, lkey, pinnable_val, &s, &merge_context,
                      &range_del_agg, value_found);
     RecordTick(stats_, MEMTABLE_MISS);
   }
@@ -3683,8 +982,9 @@
     ReturnAndCleanupSuperVersion(cfd, sv);
 
     RecordTick(stats_, NUMBER_KEYS_READ);
-    RecordTick(stats_, BYTES_READ, value->size());
-    MeasureTime(stats_, BYTES_PER_READ, value->size());
+    size_t size = pinnable_val->size();
+    RecordTick(stats_, BYTES_READ, size);
+    MeasureTime(stats_, BYTES_PER_READ, size);
   }
   return s;
 }
@@ -3773,9 +1073,11 @@
       }
     }
     if (!done) {
+      PinnableSlice pinnable_val;
       PERF_TIMER_GUARD(get_from_output_files_time);
-      super_version->current->Get(read_options, lkey, value, &s, &merge_context,
-                                  &range_del_agg);
+      super_version->current->Get(read_options, lkey, &pinnable_val, &s,
+                                  &merge_context, &range_del_agg);
+      value->assign(pinnable_val.data(), pinnable_val.size());
       // TODO(?): RecordTick(stats_, MEMTABLE_MISS)?
     }
 
@@ -3937,13 +1239,13 @@
       }
 
       *handle = new ColumnFamilyHandleImpl(cfd, this, &mutex_);
-      Log(InfoLogLevel::INFO_LEVEL, immutable_db_options_.info_log,
-          "Created column family [%s] (ID %u)", column_family_name.c_str(),
-          (unsigned)cfd->GetID());
+      ROCKS_LOG_INFO(immutable_db_options_.info_log,
+                     "Created column family [%s] (ID %u)",
+                     column_family_name.c_str(), (unsigned)cfd->GetID());
     } else {
-      Log(InfoLogLevel::ERROR_LEVEL, immutable_db_options_.info_log,
-          "Creating column family [%s] FAILED -- %s",
-          column_family_name.c_str(), s.ToString().c_str());
+      ROCKS_LOG_ERROR(immutable_db_options_.info_log,
+                      "Creating column family [%s] FAILED -- %s",
+                      column_family_name.c_str(), s.ToString().c_str());
     }
   }  // InstrumentedMutexLock l(&mutex_)
 
@@ -3951,7 +1253,6 @@
   if (s.ok()) {
     NewThreadStatusCfInfo(
         reinterpret_cast<ColumnFamilyHandleImpl*>(*handle)->cfd());
-<<<<<<< HEAD
   }
   return s;
 }
@@ -3982,18 +1283,6 @@
         true /*need_mutex_lock*/, true /*need_enter_write_thread*/);
     if (s.ok() && !persist_options_status.ok()) {
       s = persist_options_status;
-=======
-    if (!persist_options_status.ok()) {
-      if (immutable_db_options_.fail_if_options_file_error) {
-        s = Status::IOError(
-            "ColumnFamily has been created, but unable to persist"
-            "options in CreateColumnFamily()",
-            persist_options_status.ToString().c_str());
-      }
-      Warn(immutable_db_options_.info_log,
-           "Unable to persist options in CreateColumnFamily() -- %s",
-           persist_options_status.ToString().c_str());
->>>>>>> b52959a4
     }
   }
   return s;
@@ -4050,29 +1339,12 @@
     auto* mutable_cf_options = cfd->GetLatestMutableCFOptions();
     max_total_in_memory_state_ -= mutable_cf_options->write_buffer_size *
                                   mutable_cf_options->max_write_buffer_number;
-<<<<<<< HEAD
     ROCKS_LOG_INFO(immutable_db_options_.info_log,
                    "Dropped column family with id %u\n", cfd->GetID());
-=======
-    Log(InfoLogLevel::INFO_LEVEL, immutable_db_options_.info_log,
-        "Dropped column family with id %u\n", cfd->GetID());
-
-    if (!options_persist_status.ok()) {
-      if (immutable_db_options_.fail_if_options_file_error) {
-        s = Status::IOError(
-            "ColumnFamily has been dropped, but unable to persist "
-            "options in DropColumnFamily()",
-            options_persist_status.ToString().c_str());
-      }
-      Warn(immutable_db_options_.info_log,
-           "Unable to persist options in DropColumnFamily() -- %s",
-           options_persist_status.ToString().c_str());
-    }
->>>>>>> b52959a4
   } else {
-    Log(InfoLogLevel::ERROR_LEVEL, immutable_db_options_.info_log,
-        "Dropping column family with id %u FAILED -- %s\n", cfd->GetID(),
-        s.ToString().c_str());
+    ROCKS_LOG_ERROR(immutable_db_options_.info_log,
+                    "Dropping column family with id %u FAILED -- %s\n",
+                    cfd->GetID(), s.ToString().c_str());
   }
 
   return s;
@@ -4081,13 +1353,16 @@
 bool DBImpl::KeyMayExist(const ReadOptions& read_options,
                          ColumnFamilyHandle* column_family, const Slice& key,
                          std::string* value, bool* value_found) {
+  assert(value != nullptr);
   if (value_found != nullptr) {
     // falsify later if key-may-exist but can't fetch value
     *value_found = true;
   }
   ReadOptions roptions = read_options;
   roptions.read_tier = kBlockCacheTier; // read from block cache only
-  auto s = GetImpl(roptions, column_family, key, value, value_found);
+  PinnableSlice pinnable_val;
+  auto s = GetImpl(roptions, column_family, key, &pinnable_val, value_found);
+  value->assign(pinnable_val.data(), pinnable_val.size());
 
   // If block_cache is enabled and the index block of the table didn't
   // not present in block_cache, the return value will be Status::Incomplete.
@@ -4222,576 +1497,6 @@
       auto cfd = reinterpret_cast<ColumnFamilyHandleImpl*>(cfh)->cfd();
       auto iter = new ManagedIterator(this, read_options, cfd);
       iterators->push_back(iter);
-<<<<<<< HEAD
-=======
-    }
-#endif
-  } else if (read_options.tailing) {
-#ifdef ROCKSDB_LITE
-    return Status::InvalidArgument(
-        "Tailing interator not supported in RocksDB lite");
-#else
-    for (auto cfh : column_families) {
-      auto cfd = reinterpret_cast<ColumnFamilyHandleImpl*>(cfh)->cfd();
-      SuperVersion* sv = cfd->GetReferencedSuperVersion(&mutex_);
-      auto iter = new ForwardIterator(this, read_options, cfd, sv);
-      iterators->push_back(NewDBIterator(
-          env_, *cfd->ioptions(), cfd->user_comparator(), iter,
-          kMaxSequenceNumber,
-          sv->mutable_cf_options.max_sequential_skip_in_iterations,
-          sv->version_number, nullptr, false, read_options.pin_data));
-    }
-#endif
-  } else {
-    SequenceNumber latest_snapshot = versions_->LastSequence();
-
-    for (size_t i = 0; i < column_families.size(); ++i) {
-      auto* cfd = reinterpret_cast<ColumnFamilyHandleImpl*>(
-          column_families[i])->cfd();
-      SuperVersion* sv = cfd->GetReferencedSuperVersion(&mutex_);
-
-      auto snapshot =
-          read_options.snapshot != nullptr
-              ? reinterpret_cast<const SnapshotImpl*>(
-                  read_options.snapshot)->number_
-              : latest_snapshot;
-
-      ArenaWrappedDBIter* db_iter = NewArenaWrappedDbIterator(
-          env_, *cfd->ioptions(), cfd->user_comparator(), snapshot,
-          sv->mutable_cf_options.max_sequential_skip_in_iterations,
-          sv->version_number, nullptr, false, read_options.pin_data);
-      InternalIterator* internal_iter =
-          NewInternalIterator(read_options, cfd, sv, db_iter->GetArena(),
-                              db_iter->GetRangeDelAggregator());
-      db_iter->SetIterUnderDBIter(internal_iter);
-      iterators->push_back(db_iter);
-    }
-  }
-
-  return Status::OK();
-}
-
-const Snapshot* DBImpl::GetSnapshot() { return GetSnapshotImpl(false); }
-
-#ifndef ROCKSDB_LITE
-const Snapshot* DBImpl::GetSnapshotForWriteConflictBoundary() {
-  return GetSnapshotImpl(true);
-}
-#endif  // ROCKSDB_LITE
-
-const Snapshot* DBImpl::GetSnapshotImpl(bool is_write_conflict_boundary) {
-  int64_t unix_time = 0;
-  env_->GetCurrentTime(&unix_time);  // Ignore error
-  SnapshotImpl* s = new SnapshotImpl;
-
-  InstrumentedMutexLock l(&mutex_);
-  // returns null if the underlying memtable does not support snapshot.
-  if (!is_snapshot_supported_) {
-    delete s;
-    return nullptr;
-  }
-  return snapshots_.New(s, versions_->LastSequence(), unix_time,
-                        is_write_conflict_boundary);
-}
-
-void DBImpl::ReleaseSnapshot(const Snapshot* s) {
-  const SnapshotImpl* casted_s = reinterpret_cast<const SnapshotImpl*>(s);
-  {
-    InstrumentedMutexLock l(&mutex_);
-    snapshots_.Delete(casted_s);
-  }
-  delete casted_s;
-}
-
-// Convenience methods
-Status DBImpl::Put(const WriteOptions& o, ColumnFamilyHandle* column_family,
-                   const Slice& key, const Slice& val) {
-  return DB::Put(o, column_family, key, val);
-}
-
-Status DBImpl::Merge(const WriteOptions& o, ColumnFamilyHandle* column_family,
-                     const Slice& key, const Slice& val) {
-  auto cfh = reinterpret_cast<ColumnFamilyHandleImpl*>(column_family);
-  if (!cfh->cfd()->ioptions()->merge_operator) {
-    return Status::NotSupported("Provide a merge_operator when opening DB");
-  } else {
-    return DB::Merge(o, column_family, key, val);
-  }
-}
-
-Status DBImpl::Delete(const WriteOptions& write_options,
-                      ColumnFamilyHandle* column_family, const Slice& key) {
-  return DB::Delete(write_options, column_family, key);
-}
-
-Status DBImpl::SingleDelete(const WriteOptions& write_options,
-                            ColumnFamilyHandle* column_family,
-                            const Slice& key) {
-  return DB::SingleDelete(write_options, column_family, key);
-}
-
-Status DBImpl::Write(const WriteOptions& write_options, WriteBatch* my_batch) {
-  return WriteImpl(write_options, my_batch, nullptr, nullptr);
-}
-
-#ifndef ROCKSDB_LITE
-Status DBImpl::WriteWithCallback(const WriteOptions& write_options,
-                                 WriteBatch* my_batch,
-                                 WriteCallback* callback) {
-  return WriteImpl(write_options, my_batch, callback, nullptr);
-}
-#endif  // ROCKSDB_LITE
-
-Status DBImpl::WriteImpl(const WriteOptions& write_options,
-                         WriteBatch* my_batch, WriteCallback* callback,
-                         uint64_t* log_used, uint64_t log_ref,
-                         bool disable_memtable) {
-  if (my_batch == nullptr) {
-    return Status::Corruption("Batch is nullptr!");
-  }
-
-  Status status;
-
-  PERF_TIMER_GUARD(write_pre_and_post_process_time);
-  WriteThread::Writer w;
-  w.batch = my_batch;
-  w.sync = write_options.sync;
-  w.disableWAL = write_options.disableWAL;
-  w.disable_memtable = disable_memtable;
-  w.in_batch_group = false;
-  w.callback = callback;
-  w.log_ref = log_ref;
-
-  if (!write_options.disableWAL) {
-    RecordTick(stats_, WRITE_WITH_WAL);
-  }
-
-  StopWatch write_sw(env_, immutable_db_options_.statistics.get(), DB_WRITE);
-
-  write_thread_.JoinBatchGroup(&w);
-  if (w.state == WriteThread::STATE_PARALLEL_FOLLOWER) {
-    // we are a non-leader in a parallel group
-    PERF_TIMER_GUARD(write_memtable_time);
-
-    if (log_used != nullptr) {
-      *log_used = w.log_used;
-    }
-
-    if (w.ShouldWriteToMemtable()) {
-      ColumnFamilyMemTablesImpl column_family_memtables(
-          versions_->GetColumnFamilySet());
-      WriteBatchInternal::SetSequence(w.batch, w.sequence);
-      w.status = WriteBatchInternal::InsertInto(
-          &w, &column_family_memtables, &flush_scheduler_,
-          write_options.ignore_missing_column_families, 0 /*log_number*/, this,
-          true /*concurrent_memtable_writes*/);
-    }
-
-    if (write_thread_.CompleteParallelWorker(&w)) {
-      // we're responsible for early exit
-      auto last_sequence = w.parallel_group->last_sequence;
-      versions_->SetLastSequence(last_sequence);
-      write_thread_.EarlyExitParallelGroup(&w);
-    }
-    assert(w.state == WriteThread::STATE_COMPLETED);
-    // STATE_COMPLETED conditional below handles exit
-
-    status = w.FinalStatus();
-  }
-  if (w.state == WriteThread::STATE_COMPLETED) {
-    if (log_used != nullptr) {
-      *log_used = w.log_used;
-    }
-    // write is complete and leader has updated sequence
-    RecordTick(stats_, WRITE_DONE_BY_OTHER);
-    return w.FinalStatus();
-  }
-  // else we are the leader of the write batch group
-  assert(w.state == WriteThread::STATE_GROUP_LEADER);
-
-  WriteContext context;
-  mutex_.Lock();
-
-  if (!write_options.disableWAL) {
-    default_cf_internal_stats_->AddDBStats(InternalStats::WRITE_WITH_WAL, 1);
-  }
-
-  RecordTick(stats_, WRITE_DONE_BY_SELF);
-  default_cf_internal_stats_->AddDBStats(InternalStats::WRITE_DONE_BY_SELF, 1);
-
-  // Once reaches this point, the current writer "w" will try to do its write
-  // job.  It may also pick up some of the remaining writers in the "writers_"
-  // when it finds suitable, and finish them in the same write batch.
-  // This is how a write job could be done by the other writer.
-  assert(!single_column_family_mode_ ||
-         versions_->GetColumnFamilySet()->NumberOfColumnFamilies() == 1);
-
-  if (UNLIKELY(!single_column_family_mode_ &&
-               total_log_size_ > GetMaxTotalWalSize())) {
-    MaybeFlushColumnFamilies();
-  }
-  if (UNLIKELY(write_buffer_manager_->ShouldFlush())) {
-    // Before a new memtable is added in SwitchMemtable(),
-    // write_buffer_manager_->ShouldFlush() will keep returning true. If another
-    // thread is writing to another DB with the same write buffer, they may also
-    // be flushed. We may end up with flushing much more DBs than needed. It's
-    // suboptimal but still correct.
-    Log(InfoLogLevel::INFO_LEVEL, immutable_db_options_.info_log,
-        "Flushing column family with largest mem table size. Write buffer is "
-        "using %" PRIu64 " bytes out of a total of %" PRIu64 ".",
-        write_buffer_manager_->memory_usage(),
-        write_buffer_manager_->buffer_size());
-    // no need to refcount because drop is happening in write thread, so can't
-    // happen while we're in the write thread
-    ColumnFamilyData* largest_cfd = nullptr;
-    size_t largest_cfd_size = 0;
-
-    for (auto cfd : *versions_->GetColumnFamilySet()) {
-      if (cfd->IsDropped()) {
-        continue;
-      }
-      if (!cfd->mem()->IsEmpty()) {
-        // We only consider active mem table, hoping immutable memtable is
-        // already in the process of flushing.
-        size_t cfd_size = cfd->mem()->ApproximateMemoryUsage();
-        if (largest_cfd == nullptr || cfd_size > largest_cfd_size) {
-          largest_cfd = cfd;
-          largest_cfd_size = cfd_size;
-        }
-      }
-    }
-    if (largest_cfd != nullptr) {
-      status = SwitchMemtable(largest_cfd, &context);
-      if (status.ok()) {
-        largest_cfd->imm()->FlushRequested();
-        SchedulePendingFlush(largest_cfd);
-        MaybeScheduleFlushOrCompaction();
-      }
-    }
-  }
-
-  if (UNLIKELY(status.ok() && !bg_error_.ok())) {
-    status = bg_error_;
-  }
-
-  if (UNLIKELY(status.ok() && !flush_scheduler_.Empty())) {
-    status = ScheduleFlushes(&context);
-  }
-
-  if (UNLIKELY(status.ok() && (write_controller_.IsStopped() ||
-                               write_controller_.NeedsDelay()))) {
-    PERF_TIMER_STOP(write_pre_and_post_process_time);
-    PERF_TIMER_GUARD(write_delay_time);
-    // We don't know size of curent batch so that we always use the size
-    // for previous one. It might create a fairness issue that expiration
-    // might happen for smaller writes but larger writes can go through.
-    // Can optimize it if it is an issue.
-    status = DelayWrite(last_batch_group_size_, write_options);
-    PERF_TIMER_START(write_pre_and_post_process_time);
-  }
-
-  uint64_t last_sequence = versions_->LastSequence();
-  WriteThread::Writer* last_writer = &w;
-  autovector<WriteThread::Writer*> write_group;
-  bool need_log_sync = !write_options.disableWAL && write_options.sync;
-  bool need_log_dir_sync = need_log_sync && !log_dir_synced_;
-
-  bool logs_getting_synced = false;
-  if (status.ok()) {
-    if (need_log_sync) {
-      while (logs_.front().getting_synced) {
-        log_sync_cv_.Wait();
-      }
-      for (auto& log : logs_) {
-        assert(!log.getting_synced);
-        log.getting_synced = true;
-      }
-      logs_getting_synced = true;
-    }
-
-    // Add to log and apply to memtable.  We can release the lock
-    // during this phase since &w is currently responsible for logging
-    // and protects against concurrent loggers and concurrent writes
-    // into memtables
-  }
-  log::Writer* cur_log_writer = logs_.back().writer;
-
-  mutex_.Unlock();
-
-  // At this point the mutex is unlocked
-
-  bool exit_completed_early = false;
-  last_batch_group_size_ =
-      write_thread_.EnterAsBatchGroupLeader(&w, &last_writer, &write_group);
-
-  if (status.ok()) {
-    // Rules for when we can update the memtable concurrently
-    // 1. supported by memtable
-    // 2. Puts are not okay if inplace_update_support
-    // 3. Deletes or SingleDeletes are not okay if filtering deletes
-    //    (controlled by both batch and memtable setting)
-    // 4. Merges are not okay
-    //
-    // Rules 1..3 are enforced by checking the options
-    // during startup (CheckConcurrentWritesSupported), so if
-    // options.allow_concurrent_memtable_write is true then they can be
-    // assumed to be true.  Rule 4 is checked for each batch.  We could
-    // relax rules 2 and 3 if we could prevent write batches from referring
-    // more than once to a particular key.
-    bool parallel = immutable_db_options_.allow_concurrent_memtable_write &&
-                    write_group.size() > 1;
-    int total_count = 0;
-    uint64_t total_byte_size = 0;
-    for (auto writer : write_group) {
-      if (writer->CheckCallback(this)) {
-        if (writer->ShouldWriteToMemtable()) {
-          total_count += WriteBatchInternal::Count(writer->batch);
-          parallel = parallel && !writer->batch->HasMerge();
-        }
-
-        if (writer->ShouldWriteToWAL()) {
-          total_byte_size = WriteBatchInternal::AppendedByteSize(
-              total_byte_size, WriteBatchInternal::ByteSize(writer->batch));
-        }
-      }
-    }
-
-    const SequenceNumber current_sequence = last_sequence + 1;
-    last_sequence += total_count;
-
-    // Record statistics
-    RecordTick(stats_, NUMBER_KEYS_WRITTEN, total_count);
-    RecordTick(stats_, BYTES_WRITTEN, total_byte_size);
-    MeasureTime(stats_, BYTES_PER_WRITE, total_byte_size);
-    PERF_TIMER_STOP(write_pre_and_post_process_time);
-
-    if (write_options.disableWAL) {
-      has_unpersisted_data_.store(true, std::memory_order_relaxed);
-    }
-
-    uint64_t log_size = 0;
-    if (!write_options.disableWAL) {
-      PERF_TIMER_GUARD(write_wal_time);
-
-      WriteBatch* merged_batch = nullptr;
-      if (write_group.size() == 1 && write_group[0]->ShouldWriteToWAL() &&
-          write_group[0]->batch->GetWalTerminationPoint().is_cleared()) {
-        // we simply write the first WriteBatch to WAL if the group only
-        // contains one batch, that batch should be written to the WAL,
-        // and the batch is not wanting to be truncated
-        merged_batch = write_group[0]->batch;
-        write_group[0]->log_used = logfile_number_;
-      } else {
-        // WAL needs all of the batches flattened into a single batch.
-        // We could avoid copying here with an iov-like AddRecord
-        // interface
-        merged_batch = &tmp_batch_;
-        for (auto writer : write_group) {
-          if (writer->ShouldWriteToWAL()) {
-            WriteBatchInternal::Append(merged_batch, writer->batch,
-                                       /*WAL_only*/ true);
-          }
-          writer->log_used = logfile_number_;
-        }
-      }
-
-      if (log_used != nullptr) {
-        *log_used = logfile_number_;
-      }
-
-      WriteBatchInternal::SetSequence(merged_batch, current_sequence);
-
-      Slice log_entry = WriteBatchInternal::Contents(merged_batch);
-      status = cur_log_writer->AddRecord(log_entry);
-      total_log_size_ += log_entry.size();
-      alive_log_files_.back().AddSize(log_entry.size());
-      log_empty_ = false;
-      log_size = log_entry.size();
-      RecordTick(stats_, WAL_FILE_BYTES, log_size);
-      if (status.ok() && need_log_sync) {
-        RecordTick(stats_, WAL_FILE_SYNCED);
-        StopWatch sw(env_, stats_, WAL_FILE_SYNC_MICROS);
-        // It's safe to access logs_ with unlocked mutex_ here because:
-        //  - we've set getting_synced=true for all logs,
-        //    so other threads won't pop from logs_ while we're here,
-        //  - only writer thread can push to logs_, and we're in
-        //    writer thread, so no one will push to logs_,
-        //  - as long as other threads don't modify it, it's safe to read
-        //    from std::deque from multiple threads concurrently.
-        for (auto& log : logs_) {
-          status = log.writer->file()->Sync(immutable_db_options_.use_fsync);
-          if (!status.ok()) {
-            break;
-          }
-        }
-        if (status.ok() && need_log_dir_sync) {
-          // We only sync WAL directory the first time WAL syncing is
-          // requested, so that in case users never turn on WAL sync,
-          // we can avoid the disk I/O in the write code path.
-          status = directories_.GetWalDir()->Fsync();
-        }
-      }
-
-      if (merged_batch == &tmp_batch_) {
-        tmp_batch_.Clear();
-      }
-    }
-    if (status.ok()) {
-      PERF_TIMER_GUARD(write_memtable_time);
-
-      {
-        // Update stats while we are an exclusive group leader, so we know
-        // that nobody else can be writing to these particular stats.
-        // We're optimistic, updating the stats before we successfully
-        // commit.  That lets us release our leader status early in
-        // some cases.
-        auto stats = default_cf_internal_stats_;
-        stats->AddDBStats(InternalStats::BYTES_WRITTEN, total_byte_size);
-        stats->AddDBStats(InternalStats::NUMBER_KEYS_WRITTEN, total_count);
-        if (!write_options.disableWAL) {
-          if (write_options.sync) {
-            stats->AddDBStats(InternalStats::WAL_FILE_SYNCED, 1);
-          }
-          stats->AddDBStats(InternalStats::WAL_FILE_BYTES, log_size);
-        }
-        uint64_t for_other = write_group.size() - 1;
-        if (for_other > 0) {
-          stats->AddDBStats(InternalStats::WRITE_DONE_BY_OTHER, for_other);
-          if (!write_options.disableWAL) {
-            stats->AddDBStats(InternalStats::WRITE_WITH_WAL, for_other);
-          }
-        }
-      }
-
-      if (!parallel) {
-        status = WriteBatchInternal::InsertInto(
-            write_group, current_sequence, column_family_memtables_.get(),
-            &flush_scheduler_, write_options.ignore_missing_column_families,
-            0 /*log_number*/, this);
-
-        if (status.ok()) {
-          // There were no write failures. Set leader's status
-          // in case the write callback returned a non-ok status.
-          status = w.FinalStatus();
-        }
-
-      } else {
-        WriteThread::ParallelGroup pg;
-        pg.leader = &w;
-        pg.last_writer = last_writer;
-        pg.last_sequence = last_sequence;
-        pg.early_exit_allowed = !need_log_sync;
-        pg.running.store(static_cast<uint32_t>(write_group.size()),
-                         std::memory_order_relaxed);
-        write_thread_.LaunchParallelFollowers(&pg, current_sequence);
-
-        if (w.ShouldWriteToMemtable()) {
-          // do leader write
-          ColumnFamilyMemTablesImpl column_family_memtables(
-              versions_->GetColumnFamilySet());
-          assert(w.sequence == current_sequence);
-          WriteBatchInternal::SetSequence(w.batch, w.sequence);
-          w.status = WriteBatchInternal::InsertInto(
-              &w, &column_family_memtables, &flush_scheduler_,
-              write_options.ignore_missing_column_families, 0 /*log_number*/,
-              this, true /*concurrent_memtable_writes*/);
-        }
-
-        // CompleteParallelWorker returns true if this thread should
-        // handle exit, false means somebody else did
-        exit_completed_early = !write_thread_.CompleteParallelWorker(&w);
-        status = w.FinalStatus();
-      }
-
-      if (!exit_completed_early && w.status.ok()) {
-        versions_->SetLastSequence(last_sequence);
-        if (!need_log_sync) {
-          write_thread_.ExitAsBatchGroupLeader(&w, last_writer, w.status);
-          exit_completed_early = true;
-        }
-      }
-
-      // A non-OK status here indicates that the state implied by the
-      // WAL has diverged from the in-memory state.  This could be
-      // because of a corrupt write_batch (very bad), or because the
-      // client specified an invalid column family and didn't specify
-      // ignore_missing_column_families.
-      //
-      // Is setting bg_error_ enough here?  This will at least stop
-      // compaction and fail any further writes.
-      if (!status.ok() && bg_error_.ok() && !w.CallbackFailed()) {
-        bg_error_ = status;
-      }
-    }
-  }
-  PERF_TIMER_START(write_pre_and_post_process_time);
-
-  if (immutable_db_options_.paranoid_checks && !status.ok() &&
-      !w.CallbackFailed() && !status.IsBusy() && !status.IsIncomplete()) {
-    mutex_.Lock();
-    if (bg_error_.ok()) {
-      bg_error_ = status;  // stop compaction & fail any further writes
-    }
-    mutex_.Unlock();
-  }
-
-  if (logs_getting_synced) {
-    mutex_.Lock();
-    MarkLogsSynced(logfile_number_, need_log_dir_sync, status);
-    mutex_.Unlock();
-  }
-
-  if (!exit_completed_early) {
-    write_thread_.ExitAsBatchGroupLeader(&w, last_writer, w.status);
-  }
-
-  return status;
-}
-
-void DBImpl::MaybeFlushColumnFamilies() {
-  mutex_.AssertHeld();
-
-  if (alive_log_files_.begin()->getting_flushed) {
-    return;
-  }
-
-  auto oldest_alive_log = alive_log_files_.begin()->number;
-  auto oldest_log_with_uncommited_prep = FindMinLogContainingOutstandingPrep();
-
-  if (allow_2pc() &&
-      oldest_log_with_uncommited_prep > 0 &&
-      oldest_log_with_uncommited_prep <= oldest_alive_log) {
-    if (unable_to_flush_oldest_log_) {
-        // we already attempted to flush all column families dependent on
-        // the oldest alive log but the log still contained uncommited transactions.
-        // the oldest alive log STILL contains uncommited transaction so there
-        // is still nothing that we can do.
-        return;
-    } else {
-      Log(InfoLogLevel::WARN_LEVEL, immutable_db_options_.info_log,
-          "Unable to release oldest log due to uncommited transaction");
-      unable_to_flush_oldest_log_ = true;
-    }
-  } else {
-    // we only mark this log as getting flushed if we have successfully
-    // flushed all data in this log. If this log contains outstanding prepared
-    // transactions then we cannot flush this log until those transactions are commited.
-    unable_to_flush_oldest_log_ = false;
-    alive_log_files_.begin()->getting_flushed = true;
-  }
-
-  WriteContext context;
-
-  Log(InfoLogLevel::INFO_LEVEL, immutable_db_options_.info_log,
-      "Flushing all column families with data in WAL number %" PRIu64
-      ". Total log size is %" PRIu64 " while max_total_wal_size is %" PRIu64,
-      oldest_alive_log, total_log_size_, GetMaxTotalWalSize());
-  // no need to refcount because drop is happening in write thread, so can't
-  // happen while we're in the write thread
-  for (auto cfd : *versions_->GetColumnFamilySet()) {
-    if (cfd->IsDropped()) {
-      continue;
->>>>>>> b52959a4
     }
 #endif
   } else if (read_options.tailing) {
@@ -4809,7 +1514,6 @@
           sv->mutable_cf_options.max_sequential_skip_in_iterations,
           sv->version_number));
     }
-<<<<<<< HEAD
 #endif
   } else {
     SequenceNumber latest_snapshot = versions_->LastSequence();
@@ -4824,40 +1528,6 @@
               ? reinterpret_cast<const SnapshotImpl*>(
                   read_options.snapshot)->number_
               : latest_snapshot;
-=======
-  }
-  MaybeScheduleFlushOrCompaction();
-
-}
-
-uint64_t DBImpl::GetMaxTotalWalSize() const {
-  mutex_.AssertHeld();
-  return mutable_db_options_.max_total_wal_size == 0
-             ? 4 * max_total_in_memory_state_
-             : mutable_db_options_.max_total_wal_size;
-}
-
-// REQUIRES: mutex_ is held
-// REQUIRES: this thread is currently at the front of the writer queue
-Status DBImpl::DelayWrite(uint64_t num_bytes,
-                          const WriteOptions& write_options) {
-  uint64_t time_delayed = 0;
-  bool delayed = false;
-  {
-    StopWatch sw(env_, stats_, WRITE_STALL, &time_delayed);
-    auto delay = write_controller_.GetDelay(env_, num_bytes);
-    if (delay > 0) {
-      if (write_options.no_slowdown) {
-        return Status::Incomplete();
-      }
-      mutex_.Unlock();
-      delayed = true;
-      TEST_SYNC_POINT("DBImpl::DelayWrite:Sleep");
-      // hopefully we don't have to sleep more than 2 billion microseconds
-      env_->SleepForMicroseconds(static_cast<int>(delay));
-      mutex_.Lock();
-    }
->>>>>>> b52959a4
 
       ArenaWrappedDBIter* db_iter = NewArenaWrappedDbIterator(
           env_, read_options, *cfd->ioptions(), cfd->user_comparator(),
@@ -4881,48 +1551,6 @@
   return GetSnapshotImpl(true);
 }
 #endif  // ROCKSDB_LITE
-<<<<<<< HEAD
-=======
-  // Log this later after lock release. It may be outdated, e.g., if background
-  // flush happens before logging, but that should be ok.
-  int num_imm_unflushed = cfd->imm()->NumNotFlushed();
-  DBOptions db_options =
-      BuildDBOptions(immutable_db_options_, mutable_db_options_);
-  const auto preallocate_block_size =
-    GetWalPreallocateBlockSize(mutable_cf_options.write_buffer_size);
-  mutex_.Unlock();
-  Status s;
-  {
-    if (creating_new_log) {
-      EnvOptions opt_env_opt =
-          env_->OptimizeForLogWrite(env_options_, db_options);
-      if (recycle_log_number) {
-        Log(InfoLogLevel::INFO_LEVEL, immutable_db_options_.info_log,
-            "reusing log %" PRIu64 " from recycle list\n", recycle_log_number);
-        s = env_->ReuseWritableFile(
-            LogFileName(immutable_db_options_.wal_dir, new_log_number),
-            LogFileName(immutable_db_options_.wal_dir, recycle_log_number),
-            &lfile, opt_env_opt);
-      } else {
-        s = NewWritableFile(
-            env_, LogFileName(immutable_db_options_.wal_dir, new_log_number),
-            &lfile, opt_env_opt);
-      }
-      if (s.ok()) {
-        // Our final size should be less than write_buffer_size
-        // (compression, etc) but err on the side of caution.
-
-        // use preallocate_block_size instead
-        // of calling GetWalPreallocateBlockSize()
-        lfile->SetPreallocationBlockSize(preallocate_block_size);
-        unique_ptr<WritableFileWriter> file_writer(
-            new WritableFileWriter(std::move(lfile), opt_env_opt));
-        new_log =
-            new log::Writer(std::move(file_writer), new_log_number,
-                            immutable_db_options_.recycle_log_file_num > 0);
-      }
-    }
->>>>>>> b52959a4
 
 const Snapshot* DBImpl::GetSnapshotImpl(bool is_write_conflict_boundary) {
   int64_t unix_time = 0;
@@ -4935,7 +1563,6 @@
     delete s;
     return nullptr;
   }
-<<<<<<< HEAD
   return snapshots_.New(s, versions_->LastSequence(), unix_time,
                         is_write_conflict_boundary);
 }
@@ -4945,19 +1572,6 @@
   {
     InstrumentedMutexLock l(&mutex_);
     snapshots_.Delete(casted_s);
-=======
-  Log(InfoLogLevel::INFO_LEVEL, immutable_db_options_.info_log,
-      "[%s] New memtable created with log file: #%" PRIu64
-      ". Immutable memtables: %d.\n",
-      cfd->GetName().c_str(), new_log_number, num_imm_unflushed);
-  mutex_.Lock();
-  if (!s.ok()) {
-    // how do we fail if we're not creating new log?
-    assert(creating_new_log);
-    assert(!new_mem);
-    assert(!new_log);
-    return s;
->>>>>>> b52959a4
   }
   delete casted_s;
 }
@@ -5312,8 +1926,8 @@
   WalFileType log_type;
   if (!ParseFileName(name, &number, &type, &log_type) ||
       (type != kTableFile && type != kLogFile)) {
-    Log(InfoLogLevel::ERROR_LEVEL, immutable_db_options_.info_log,
-        "DeleteFile %s failed.\n", name.c_str());
+    ROCKS_LOG_ERROR(immutable_db_options_.info_log, "DeleteFile %s failed.\n",
+                    name.c_str());
     return Status::InvalidArgument("Invalid file name");
   }
 
@@ -5321,16 +1935,17 @@
   if (type == kLogFile) {
     // Only allow deleting archived log files
     if (log_type != kArchivedLogFile) {
-      Log(InfoLogLevel::ERROR_LEVEL, immutable_db_options_.info_log,
-          "DeleteFile %s failed - not archived log.\n", name.c_str());
+      ROCKS_LOG_ERROR(immutable_db_options_.info_log,
+                      "DeleteFile %s failed - not archived log.\n",
+                      name.c_str());
       return Status::NotSupported("Delete only supported for archived logs");
     }
     status =
         env_->DeleteFile(immutable_db_options_.wal_dir + "/" + name.c_str());
     if (!status.ok()) {
-      Log(InfoLogLevel::ERROR_LEVEL, immutable_db_options_.info_log,
-          "DeleteFile %s failed -- %s.\n", name.c_str(),
-          status.ToString().c_str());
+      ROCKS_LOG_ERROR(immutable_db_options_.info_log,
+                      "DeleteFile %s failed -- %s.\n", name.c_str(),
+                      status.ToString().c_str());
     }
     return status;
   }
@@ -5344,8 +1959,8 @@
     InstrumentedMutexLock l(&mutex_);
     status = versions_->GetMetadataForFile(number, &level, &metadata, &cfd);
     if (!status.ok()) {
-      Log(InfoLogLevel::WARN_LEVEL, immutable_db_options_.info_log,
-          "DeleteFile %s failed. File not found\n", name.c_str());
+      ROCKS_LOG_WARN(immutable_db_options_.info_log,
+                     "DeleteFile %s failed. File not found\n", name.c_str());
       job_context.Clean();
       return Status::InvalidArgument("File not found");
     }
@@ -5353,8 +1968,9 @@
 
     // If the file is being compacted no need to delete.
     if (metadata->being_compacted) {
-      Log(InfoLogLevel::INFO_LEVEL, immutable_db_options_.info_log,
-          "DeleteFile %s Skipped. File about to be compacted\n", name.c_str());
+      ROCKS_LOG_INFO(immutable_db_options_.info_log,
+                     "DeleteFile %s Skipped. File about to be compacted\n",
+                     name.c_str());
       job_context.Clean();
       return Status::OK();
     }
@@ -5365,8 +1981,9 @@
     auto* vstoreage = cfd->current()->storage_info();
     for (int i = level + 1; i < cfd->NumberLevels(); i++) {
       if (vstoreage->NumLevelFiles(i) != 0) {
-        Log(InfoLogLevel::WARN_LEVEL, immutable_db_options_.info_log,
-            "DeleteFile %s FAILED. File not in last level\n", name.c_str());
+        ROCKS_LOG_WARN(immutable_db_options_.info_log,
+                       "DeleteFile %s FAILED. File not in last level\n",
+                       name.c_str());
         job_context.Clean();
         return Status::InvalidArgument("File not in last level");
       }
@@ -5374,10 +1991,10 @@
     // if level == 0, it has to be the oldest file
     if (level == 0 &&
         vstoreage->LevelFiles(0).back()->fd.GetNumber() != number) {
-      Log(InfoLogLevel::WARN_LEVEL, immutable_db_options_.info_log,
-          "DeleteFile %s failed ---"
-          " target file in level 0 must be the oldest.",
-          name.c_str());
+      ROCKS_LOG_WARN(immutable_db_options_.info_log,
+                     "DeleteFile %s failed ---"
+                     " target file in level 0 must be the oldest.",
+                     name.c_str());
       job_context.Clean();
       return Status::InvalidArgument("File in level 0, but not oldest");
     }
@@ -5603,235 +2220,6 @@
 
 DB::~DB() { }
 
-<<<<<<< HEAD
-=======
-Status DB::Open(const Options& options, const std::string& dbname, DB** dbptr) {
-  DBOptions db_options(options);
-  ColumnFamilyOptions cf_options(options);
-  std::vector<ColumnFamilyDescriptor> column_families;
-  column_families.push_back(
-      ColumnFamilyDescriptor(kDefaultColumnFamilyName, cf_options));
-  std::vector<ColumnFamilyHandle*> handles;
-  Status s = DB::Open(db_options, dbname, column_families, &handles, dbptr);
-  if (s.ok()) {
-    assert(handles.size() == 1);
-    // i can delete the handle since DBImpl is always holding a reference to
-    // default column family
-    delete handles[0];
-  }
-  return s;
-}
-
-Status DB::Open(const DBOptions& db_options, const std::string& dbname,
-                const std::vector<ColumnFamilyDescriptor>& column_families,
-                std::vector<ColumnFamilyHandle*>* handles, DB** dbptr) {
-  Status s = SanitizeOptionsByTable(db_options, column_families);
-  if (!s.ok()) {
-    return s;
-  }
-
-  s = ValidateOptions(db_options, column_families);
-  if (!s.ok()) {
-    return s;
-  }
-
-  *dbptr = nullptr;
-  handles->clear();
-
-  size_t max_write_buffer_size = 0;
-#ifndef _MSC_VER
-  const char* terarkdb_localTempDir = getenv("TerarkZipTable_localTempDir");
-  if (terarkdb_localTempDir) {
-    if (TerarkZipMultiCFOptionsFromEnv) {
-      TerarkZipMultiCFOptionsFromEnv(db_options, column_families);
-    } else {
-      return Status::InvalidArgument(
-          "env TerarkZipTable_localTempDir is defined, "
-          "but dynamic libterark-zip-rocksdb is not loaded");
-    }
-  }
-#endif
-  for (auto& cf : column_families) {
-    max_write_buffer_size =
-        std::max(max_write_buffer_size, cf.options.write_buffer_size);
-  }
-
-  DBImpl* impl = new DBImpl(db_options, dbname);
-  s = impl->env_->CreateDirIfMissing(impl->immutable_db_options_.wal_dir);
-  if (s.ok()) {
-    for (auto db_path : impl->immutable_db_options_.db_paths) {
-      s = impl->env_->CreateDirIfMissing(db_path.path);
-      if (!s.ok()) {
-        break;
-      }
-    }
-  }
-
-  if (!s.ok()) {
-    delete impl;
-    return s;
-  }
-
-  s = impl->CreateArchivalDirectory();
-  if (!s.ok()) {
-    delete impl;
-    return s;
-  }
-  impl->mutex_.Lock();
-  // Handles create_if_missing, error_if_exists
-  s = impl->Recover(column_families);
-  if (s.ok()) {
-    uint64_t new_log_number = impl->versions_->NewFileNumber();
-    unique_ptr<WritableFile> lfile;
-    EnvOptions soptions(db_options);
-    EnvOptions opt_env_options =
-        impl->immutable_db_options_.env->OptimizeForLogWrite(
-            soptions, BuildDBOptions(impl->immutable_db_options_,
-                                     impl->mutable_db_options_));
-    s = NewWritableFile(
-        impl->immutable_db_options_.env,
-        LogFileName(impl->immutable_db_options_.wal_dir, new_log_number),
-        &lfile, opt_env_options);
-    if (s.ok()) {
-      lfile->SetPreallocationBlockSize(
-          impl->GetWalPreallocateBlockSize(max_write_buffer_size));
-      impl->logfile_number_ = new_log_number;
-      unique_ptr<WritableFileWriter> file_writer(
-          new WritableFileWriter(std::move(lfile), opt_env_options));
-      impl->logs_.emplace_back(
-          new_log_number,
-          new log::Writer(
-              std::move(file_writer), new_log_number,
-              impl->immutable_db_options_.recycle_log_file_num > 0));
-
-      // set column family handles
-      for (auto cf : column_families) {
-        auto cfd =
-            impl->versions_->GetColumnFamilySet()->GetColumnFamily(cf.name);
-        if (cfd != nullptr) {
-          handles->push_back(
-              new ColumnFamilyHandleImpl(cfd, impl, &impl->mutex_));
-          impl->NewThreadStatusCfInfo(cfd);
-        } else {
-          if (db_options.create_missing_column_families) {
-            // missing column family, create it
-            ColumnFamilyHandle* handle;
-            impl->mutex_.Unlock();
-            s = impl->CreateColumnFamily(cf.options, cf.name, &handle);
-            impl->mutex_.Lock();
-            if (s.ok()) {
-              handles->push_back(handle);
-            } else {
-              break;
-            }
-          } else {
-            s = Status::InvalidArgument("Column family not found: ", cf.name);
-            break;
-          }
-        }
-      }
-    }
-    if (s.ok()) {
-      for (auto cfd : *impl->versions_->GetColumnFamilySet()) {
-        delete impl->InstallSuperVersionAndScheduleWork(
-            cfd, nullptr, *cfd->GetLatestMutableCFOptions());
-      }
-      impl->alive_log_files_.push_back(
-          DBImpl::LogFileNumberSize(impl->logfile_number_));
-      impl->DeleteObsoleteFiles();
-      s = impl->directories_.GetDbDir()->Fsync();
-    }
-  }
-
-  if (s.ok()) {
-    for (auto cfd : *impl->versions_->GetColumnFamilySet()) {
-      if (cfd->ioptions()->compaction_style == kCompactionStyleFIFO) {
-        auto* vstorage = cfd->current()->storage_info();
-        for (int i = 1; i < vstorage->num_levels(); ++i) {
-          int num_files = vstorage->NumLevelFiles(i);
-          if (num_files > 0) {
-            s = Status::InvalidArgument(
-                "Not all files are at level 0. Cannot "
-                "open with FIFO compaction style.");
-            break;
-          }
-        }
-      }
-      if (!cfd->mem()->IsSnapshotSupported()) {
-        impl->is_snapshot_supported_ = false;
-      }
-      if (cfd->ioptions()->merge_operator != nullptr &&
-          !cfd->mem()->IsMergeOperatorSupported()) {
-        s = Status::InvalidArgument(
-            "The memtable of column family %s does not support merge operator "
-            "its options.merge_operator is non-null", cfd->GetName().c_str());
-      }
-      if (!s.ok()) {
-        break;
-      }
-    }
-  }
-  TEST_SYNC_POINT("DBImpl::Open:Opened");
-  Status persist_options_status;
-  if (s.ok()) {
-    // Persist RocksDB Options before scheduling the compaction.
-    // The WriteOptionsFile() will release and lock the mutex internally.
-    persist_options_status = impl->WriteOptionsFile();
-
-    *dbptr = impl;
-    impl->opened_successfully_ = true;
-    impl->MaybeScheduleFlushOrCompaction();
-  }
-  impl->mutex_.Unlock();
-
-#ifndef ROCKSDB_LITE
-  auto sfm = static_cast<SstFileManagerImpl*>(
-      impl->immutable_db_options_.sst_file_manager.get());
-  if (s.ok() && sfm) {
-    // Notify SstFileManager about all sst files that already exist in
-    // db_paths[0] when the DB is opened.
-    auto& db_path = impl->immutable_db_options_.db_paths[0];
-    std::vector<std::string> existing_files;
-    impl->immutable_db_options_.env->GetChildren(db_path.path, &existing_files);
-    for (auto& file_name : existing_files) {
-      uint64_t file_number;
-      FileType file_type;
-      std::string file_path = db_path.path + "/" + file_name;
-      if (ParseFileName(file_name, &file_number, &file_type) &&
-          file_type == kTableFile) {
-        sfm->OnAddFile(file_path);
-      }
-    }
-  }
-#endif  // !ROCKSDB_LITE
-
-  if (s.ok()) {
-    Log(InfoLogLevel::INFO_LEVEL, impl->immutable_db_options_.info_log,
-        "DB pointer %p", impl);
-    LogFlush(impl->immutable_db_options_.info_log);
-    if (!persist_options_status.ok()) {
-      if (db_options.fail_if_options_file_error) {
-        s = Status::IOError(
-            "DB::Open() failed --- Unable to persist Options file",
-            persist_options_status.ToString());
-      }
-      Warn(impl->immutable_db_options_.info_log,
-           "Unable to persist options in DB::Open() -- %s",
-           persist_options_status.ToString().c_str());
-    }
-  }
-  if (!s.ok()) {
-    for (auto* h : *handles) {
-      delete h;
-    }
-    handles->clear();
-    delete impl;
-    *dbptr = nullptr;
-  }
-  return s;
-}
-
->>>>>>> b52959a4
 Status DB::ListColumnFamilies(const DBOptions& db_options,
                               const std::string& name,
                               std::vector<std::string>* column_families) {
@@ -6001,7 +2389,8 @@
   for (auto iter = std::next(filenames.begin(), num_files_to_keep);
        iter != filenames.end(); ++iter) {
     if (!env->DeleteFile(iter->second).ok()) {
-      Warn(info_log, "Unable to delete options file %s", iter->second.c_str());
+      ROCKS_LOG_WARN(info_log, "Unable to delete options file %s",
+                     iter->second.c_str());
     }
   }
 }
@@ -6098,10 +2487,10 @@
 #if !defined(IOS_CROSS_COMPILE)
   // if we compile with Xcode, we don't run build_detect_vesion, so we don't
   // generate util/build_version.cc
-  Header(log, "RocksDB version: %d.%d.%d\n", ROCKSDB_MAJOR, ROCKSDB_MINOR,
-         ROCKSDB_PATCH);
-  Header(log, "Git sha %s", rocksdb_build_git_sha);
-  Header(log, "Compile date %s", rocksdb_build_compile_date);
+  ROCKS_LOG_HEADER(log, "RocksDB version: %d.%d.%d\n", ROCKSDB_MAJOR,
+                   ROCKSDB_MINOR, ROCKSDB_PATCH);
+  ROCKS_LOG_HEADER(log, "Git sha %s", rocksdb_build_git_sha);
+  ROCKS_LOG_HEADER(log, "Compile date %s", rocksdb_build_compile_date);
 #endif
 }
 
@@ -6143,9 +2532,9 @@
 
   if (!(s.ok() || s.IsNotFound() || s.IsMergeInProgress())) {
     // unexpected error reading memtable.
-    Log(InfoLogLevel::ERROR_LEVEL, immutable_db_options_.info_log,
-        "Unexpected status returned from MemTable::Get: %s\n",
-        s.ToString().c_str());
+    ROCKS_LOG_ERROR(immutable_db_options_.info_log,
+                    "Unexpected status returned from MemTable::Get: %s\n",
+                    s.ToString().c_str());
 
     return s;
   }
@@ -6162,9 +2551,9 @@
 
   if (!(s.ok() || s.IsNotFound() || s.IsMergeInProgress())) {
     // unexpected error reading memtable.
-    Log(InfoLogLevel::ERROR_LEVEL, immutable_db_options_.info_log,
-        "Unexpected status returned from MemTableList::Get: %s\n",
-        s.ToString().c_str());
+    ROCKS_LOG_ERROR(immutable_db_options_.info_log,
+                    "Unexpected status returned from MemTableList::Get: %s\n",
+                    s.ToString().c_str());
 
     return s;
   }
@@ -6181,7 +2570,8 @@
 
   if (!(s.ok() || s.IsNotFound() || s.IsMergeInProgress())) {
     // unexpected error reading memtable.
-    Log(InfoLogLevel::ERROR_LEVEL, immutable_db_options_.info_log,
+    ROCKS_LOG_ERROR(
+        immutable_db_options_.info_log,
         "Unexpected status returned from MemTableList::GetFromHistory: %s\n",
         s.ToString().c_str());
 
@@ -6204,9 +2594,9 @@
 
     if (!(s.ok() || s.IsNotFound() || s.IsMergeInProgress())) {
       // unexpected error reading SST files
-      Log(InfoLogLevel::ERROR_LEVEL, immutable_db_options_.info_log,
-          "Unexpected status returned from Version::Get: %s\n",
-          s.ToString().c_str());
+      ROCKS_LOG_ERROR(immutable_db_options_.info_log,
+                      "Unexpected status returned from Version::Get: %s\n",
+                      s.ToString().c_str());
 
       return s;
     }
@@ -6272,12 +2662,7 @@
     }
 
     // Figure out if we need to flush the memtable first
-    if (kCompactionStyleUniversal == cfd->ioptions()->compaction_style) {
-      mutex_.Unlock();
-      status = FlushMemTable(cfd, FlushOptions(), true /* writes_stopped */);
-      mutex_.Lock();
-    }
-    else if (status.ok()) {
+    if (status.ok()) {
       bool need_flush = false;
       status = ingestion_job.NeedsFlush(&need_flush);
       TEST_SYNC_POINT_CALLBACK("DBImpl::IngestExternalFile:NeedFlush",
