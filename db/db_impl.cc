--- conflicted
+++ resolved
@@ -2196,9 +2196,7 @@
 
 Status DBImpl::DeleteFilesInRange(ColumnFamilyHandle* column_family,
                                   const Slice* begin, const Slice* end) {
-  RangePtr rp;
-  rp.start = begin;
-  rp.limit = end;
+  RangePtr rp(begin, end);
   return DeleteFilesInRanges(column_family, &rp, 1, true);
 }
 
@@ -2256,7 +2254,6 @@
         // empty vstorage ...
         job_context.Clean();
         return Status::OK();
-<<<<<<< HEAD
       }
       // sort ranges
       bool is_limit_nullptr = false;
@@ -2272,26 +2269,9 @@
           ranges_copy[i].limit = *ranges[i].limit;
         }
       }
-=======
-      }
-      // sort ranges
-      bool is_limit_nullptr = false;
-      std::vector<Range> ranges_copy;
-      ranges_copy.resize(n);
-      for (size_t i = 0; i < n; ++i) {
-        ranges_copy[i].start =
-            ranges[i].start == nullptr ? nullptr_start->user_key() : *ranges[i].start;
-        if (ranges[i].limit == nullptr) {
-          is_limit_nullptr = true;
-          ranges_copy[i].limit = nullptr_limit->user_key();
-        } else {
-          ranges_copy[i].limit = *ranges[i].limit;
-        }
-      }
->>>>>>> 168a5b8c
       std::sort(ranges_copy.begin(), ranges_copy.end(),
-                [uc](const Range& l, const Range& r) {
-                    return uc->Compare(l.start, r.start) < 0;
+                [uc](const Range& left, const Range& right) {
+                    return uc->Compare(left.start, right.start) < 0;
                 });
       // union ranges
       size_t c = 0;
@@ -3018,13 +2998,8 @@
       if (status.ok() && need_flush) {
         mutex_.Unlock();
         status = FlushMemTable(cfd, FlushOptions(),
-<<<<<<< HEAD
                                FlushReason::kExternalFileIngestion,
                                true /* writes_stopped */);
-=======
-                               true /* writes_stopped */,
-                               two_write_queues_ /* nonmem_writes_stopped */);
->>>>>>> 168a5b8c
         mutex_.Lock();
       }
     }
