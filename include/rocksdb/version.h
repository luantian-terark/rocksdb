// Copyright (c) 2011-present, Facebook, Inc.  All rights reserved.
// This source code is licensed under the BSD-style license found in the
// LICENSE file in the root directory of this source tree. An additional grant
// of patent rights can be found in the PATENTS file in the same directory.
#pragma once

#define ROCKSDB_MAJOR 5
<<<<<<< HEAD
#define ROCKSDB_MINOR 2
=======
#define ROCKSDB_MINOR 3
>>>>>>> bae811fc
#define ROCKSDB_PATCH 0

// Do not use these. We made the mistake of declaring macros starting with
// double underscore. Now we have to live with our choice. We'll deprecate these
// at some point
#define __ROCKSDB_MAJOR__ ROCKSDB_MAJOR
#define __ROCKSDB_MINOR__ ROCKSDB_MINOR
#define __ROCKSDB_PATCH__ ROCKSDB_PATCH<|MERGE_RESOLUTION|>--- conflicted
+++ resolved
@@ -5,11 +5,7 @@
 #pragma once
 
 #define ROCKSDB_MAJOR 5
-<<<<<<< HEAD
-#define ROCKSDB_MINOR 2
-=======
 #define ROCKSDB_MINOR 3
->>>>>>> bae811fc
 #define ROCKSDB_PATCH 0
 
 // Do not use these. We made the mistake of declaring macros starting with
