# Copyright (c) 2011 The LevelDB Authors. All rights reserved.
# Use of this source code is governed by a BSD-style license that can be
# found in the LICENSE file. See the AUTHORS file for names of contributors.

# Inherit some settings from environment variables, if available

#-----------------------------------------------
BMI2 ?= 0

COMPILER=$(shell t=`mktemp --suffix=.exe`; ${CXX} terark-tools/detect-compiler.cpp -o $$t && $$t && rm -f $$t)
UNAME_MachineSystem=$(shell uname -m -s | sed 's:[ /]:-:g')
TerocksDir=../terark-zip-rocksdb/pkg/terark-zip-rocksdb${TerocksTrial}-${UNAME_MachineSystem}-${COMPILER}-bmi2-${BMI2}
export LD_LIBRARY_PATH:=${TerocksDir}/lib:${LD_LIBRARY_PATH}

EXTRA_CXXFLAGS += -I../terark-zip-rocksdb/src
BASH_EXISTS := $(shell which bash)
SHELL := $(shell which bash)

CLEAN_FILES = # deliberately empty, so we can append below.
CFLAGS += ${EXTRA_CFLAGS}
CXXFLAGS += ${EXTRA_CXXFLAGS}
LDFLAGS += $(EXTRA_LDFLAGS)
MACHINE ?= $(shell uname -m)
ARFLAGS = rs

# Transform parallel LOG output into something more readable.
perl_command = perl -n \
  -e '@a=split("\t",$$_,-1); $$t=$$a[8];'				\
  -e '$$t =~ /.*if\s\[\[\s"(.*?\.[\w\/]+)/ and $$t=$$1;'		\
  -e '$$t =~ s,^\./,,;'							\
  -e '$$t =~ s, >.*,,; chomp $$t;'					\
  -e '$$t =~ /.*--gtest_filter=(.*?\.[\w\/]+)/ and $$t=$$1;'		\
  -e 'printf "%7.3f %s %s\n", $$a[3], $$a[6] == 0 ? "PASS" : "FAIL", $$t'
quoted_perl_command = $(subst ','\'',$(perl_command))

# DEBUG_LEVEL can have three values:
# * DEBUG_LEVEL=2; this is the ultimate debug mode. It will compile rocksdb
# without any optimizations. To compile with level 2, issue `make dbg`
# * DEBUG_LEVEL=1; debug level 1 enables all assertions and debug code, but
# compiles rocksdb with -O2 optimizations. this is the default debug level.
# `make all` or `make <binary_target>` compile RocksDB with debug level 1.
# We use this debug level when developing RocksDB.
# * DEBUG_LEVEL=0; this is the debug level we use for release. If you're
# running rocksdb in production you most definitely want to compile RocksDB
# with debug level 0. To compile with level 0, run `make shared_lib`,
# `make install-shared`, `make static_lib`, `make install-static` or
# `make install`

# Set the default DEBUG_LEVEL to 1
DEBUG_LEVEL?=2

ifeq ($(MAKECMDGOALS),dbg)
	DEBUG_LEVEL=2
endif

ifeq ($(MAKECMDGOALS),clean)
	DEBUG_LEVEL=0
endif

ifeq ($(MAKECMDGOALS),release)
	DEBUG_LEVEL=0
endif

ifeq ($(MAKECMDGOALS),shared_lib)
	DEBUG_LEVEL=0
endif

ifeq ($(MAKECMDGOALS),install-shared)
	DEBUG_LEVEL=0
endif

ifeq ($(MAKECMDGOALS),static_lib)
	DEBUG_LEVEL=0
endif

ifeq ($(MAKECMDGOALS),install-static)
	DEBUG_LEVEL=0
endif

ifeq ($(MAKECMDGOALS),install)
	DEBUG_LEVEL=0
endif

ifeq ($(MAKECMDGOALS),rocksdbjavastatic)
	DEBUG_LEVEL=0
endif

ifeq ($(MAKECMDGOALS),rocksdbjavastaticrelease)
	DEBUG_LEVEL=0
endif

ifeq ($(MAKECMDGOALS),rocksdbjavastaticpublish)
	DEBUG_LEVEL=0
endif

ifeq (${DEBUG_LEVEL}, 0)
  DBG_OR_RLS=r
else
  DBG_OR_RLS=d
endif
ifeq ("$(LINK_STATIC_TERARK)","")
  TerocksLDFLAGS += -L${TerocksDir}/lib \
                    -lterark-zip-rocksdb-${DBG_OR_RLS} \
                    -lterark-zbs-${DBG_OR_RLS} \
                    -lterark-fsa-${DBG_OR_RLS} \
                    -lterark-core-${DBG_OR_RLS}
else
  TerarkBuild = ../terark/build/${UNAME_MachineSystem}-${COMPILER}-bmi2-${BMI2}
  override LINK_STATIC_TERARK = \
    ${TerocksDir}/lib_static/libterark-zip-rocksdb${TerocksTrial}-${DBG_OR_RLS}.a \
    ${TerarkBuild}/lib/libterark-zbs-${DBG_OR_RLS}.a \
    ${TerarkBuild}/lib/libterark-fsa-${DBG_OR_RLS}.a \
    ${TerarkBuild}/lib/libterark-core-${DBG_OR_RLS}.a
endif

# compile with -O2 if debug level is not 2
ifneq ($(DEBUG_LEVEL), 2)
OPT += -O2 -fno-omit-frame-pointer
# Skip for archs that don't support -momit-leaf-frame-pointer
ifeq (,$(shell $(CXX) -fsyntax-only -momit-leaf-frame-pointer -xc /dev/null 2>&1))
OPT += -momit-leaf-frame-pointer
endif
endif

# if we're compiling for release, compile without debug code (-DNDEBUG) and
# don't treat warnings as errors
ifeq ($(DEBUG_LEVEL),0)
OPT += -DNDEBUG
DISABLE_WARNING_AS_ERROR=1
else
$(warning Warning: Compiling in debug mode. Don't use the resulting binary in production)
endif

#-----------------------------------------------
include src.mk

AM_DEFAULT_VERBOSITY = 1

AM_V_GEN = $(am__v_GEN_$(V))
am__v_GEN_ = $(am__v_GEN_$(AM_DEFAULT_VERBOSITY))
am__v_GEN_0 = @echo "  GEN     " $@;
am__v_GEN_1 =
AM_V_at = $(am__v_at_$(V))
am__v_at_ = $(am__v_at_$(AM_DEFAULT_VERBOSITY))
am__v_at_0 = @
am__v_at_1 =

AM_V_CC = $(am__v_CC_$(V))
am__v_CC_ = $(am__v_CC_$(AM_DEFAULT_VERBOSITY))
am__v_CC_0 = @echo "  CC      " $@;
am__v_CC_1 =
CCLD = $(CC)
LINK = $(CCLD) $(AM_CFLAGS) $(CFLAGS) $(AM_LDFLAGS) $(LDFLAGS) -o $@
AM_V_CCLD = $(am__v_CCLD_$(V))
am__v_CCLD_ = $(am__v_CCLD_$(AM_DEFAULT_VERBOSITY))
am__v_CCLD_0 = @echo "  CCLD    " $@;
am__v_CCLD_1 =
AM_V_AR = $(am__v_AR_$(V))
am__v_AR_ = $(am__v_AR_$(AM_DEFAULT_VERBOSITY))
am__v_AR_0 = @echo "  AR      " $@;
am__v_AR_1 =

ifdef ROCKSDB_USE_LIBRADOS
LIB_SOURCES += utilities/env_librados.cc
LDFLAGS += -lrados
endif

AM_LINK = $(AM_V_CCLD)$(CXX) $^ $(EXEC_LDFLAGS) -o $@ ${TerocksLDFLAGS} $(LDFLAGS) $(COVERAGEFLAGS)
# detect what platform we're building on
dummy := $(shell (export ROCKSDB_ROOT="$(CURDIR)"; export PORTABLE="$(PORTABLE)"; "$(CURDIR)/build_tools/build_detect_platform" "$(CURDIR)/make_config.mk"))
# this file is generated by the previous line to set build flags and sources
include make_config.mk
CLEAN_FILES += make_config.mk

missing_make_config_paths := $(shell				\
	grep "\/\S*" -o $(CURDIR)/make_config.mk | 		\
	while read path;					\
		do [ -e $$path ] || echo $$path; 		\
	done | sort | uniq)

$(foreach path, $(missing_make_config_paths), \
	$(warning Warning: $(path) dont exist))

ifneq ($(PLATFORM), IOS)
CFLAGS += -g
CXXFLAGS += -g
else
# no debug info for IOS, that will make our library big
OPT += -DNDEBUG
endif

ifeq ($(PLATFORM), OS_SOLARIS)
	PLATFORM_CXXFLAGS += -D _GLIBCXX_USE_C99
endif
ifneq ($(filter -DROCKSDB_LITE,$(OPT)),)
	# found
	CFLAGS += -fno-exceptions
	CXXFLAGS += -fno-exceptions
	# LUA is not supported under ROCKSDB_LITE
	LUA_PATH =
endif

# ASAN doesn't work well with jemalloc. If we're compiling with ASAN, we should use regular malloc.
ifdef COMPILE_WITH_ASAN
	DISABLE_JEMALLOC=1
	EXEC_LDFLAGS += -fsanitize=address
	PLATFORM_CCFLAGS += -fsanitize=address
	PLATFORM_CXXFLAGS += -fsanitize=address
endif

# TSAN doesn't work well with jemalloc. If we're compiling with TSAN, we should use regular malloc.
ifdef COMPILE_WITH_TSAN
	DISABLE_JEMALLOC=1
	EXEC_LDFLAGS += -fsanitize=thread -pie
	PLATFORM_CCFLAGS += -fsanitize=thread -fPIC -DROCKSDB_TSAN_RUN
	PLATFORM_CXXFLAGS += -fsanitize=thread -fPIC -DROCKSDB_TSAN_RUN
        # Turn off -pg when enabling TSAN testing, because that induces
        # a link failure.  TODO: find the root cause
	PROFILING_FLAGS =
	# LUA is not supported under TSAN
	LUA_PATH =
endif

# USAN doesn't work well with jemalloc. If we're compiling with USAN, we should use regular malloc.
ifdef COMPILE_WITH_UBSAN
	DISABLE_JEMALLOC=1
	EXEC_LDFLAGS += -fsanitize=undefined
	PLATFORM_CCFLAGS += -fsanitize=undefined
	PLATFORM_CXXFLAGS += -fsanitize=undefined
endif

ifndef DISABLE_JEMALLOC
	ifdef JEMALLOC
		PLATFORM_CXXFLAGS += "-DROCKSDB_JEMALLOC"
		PLATFORM_CCFLAGS +=  "-DROCKSDB_JEMALLOC"
	endif
	EXEC_LDFLAGS := $(JEMALLOC_LIB) $(EXEC_LDFLAGS)
	PLATFORM_CXXFLAGS += $(JEMALLOC_INCLUDE)
	PLATFORM_CCFLAGS += $(JEMALLOC_INCLUDE)
endif

export GTEST_THROW_ON_FAILURE=1 GTEST_HAS_EXCEPTIONS=1
GTEST_DIR = ./third-party/gtest-1.7.0/fused-src
PLATFORM_CCFLAGS += -isystem $(GTEST_DIR)
PLATFORM_CXXFLAGS += -isystem $(GTEST_DIR)

# This (the first rule) must depend on "all".
default: all

WARNING_FLAGS = -W -Wextra -Wall -Wsign-compare -Wshadow \
  -Wno-unused-parameter

ifndef DISABLE_WARNING_AS_ERROR
	WARNING_FLAGS += -Werror
endif


ifdef LUA_PATH

ifndef LUA_INCLUDE
LUA_INCLUDE=$(LUA_PATH)/include
endif

LUA_INCLUDE_FILE=$(LUA_INCLUDE)/lualib.h

ifeq ("$(wildcard $(LUA_INCLUDE_FILE))", "")
# LUA_INCLUDE_FILE does not exist
$(error Cannot find lualib.h under $(LUA_INCLUDE).  Try to specify both LUA_PATH and LUA_INCLUDE manually)
endif
LUA_FLAGS = -I$(LUA_INCLUDE) -DLUA -DLUA_COMPAT_ALL
CFLAGS += $(LUA_FLAGS)
CXXFLAGS += $(LUA_FLAGS)

ifndef LUA_LIB
LUA_LIB = $(LUA_PATH)/lib/liblua.a
endif
ifeq ("$(wildcard $(LUA_LIB))", "") # LUA_LIB does not exist
$(error $(LUA_LIB) does not exist.  Try to specify both LUA_PATH and LUA_LIB manually)
endif
LDFLAGS += $(LUA_LIB)

endif


CFLAGS += $(WARNING_FLAGS) -I. -I./include $(PLATFORM_CCFLAGS) $(OPT)
CXXFLAGS += $(WARNING_FLAGS) -I. -I./include $(PLATFORM_CXXFLAGS) $(OPT) -Woverloaded-virtual -Wnon-virtual-dtor -Wno-missing-field-initializers

LDFLAGS += $(PLATFORM_LDFLAGS)

date := $(shell date +%F)
ifdef FORCE_GIT_SHA
	git_sha := $(FORCE_GIT_SHA)
else
	git_sha := $(shell git rev-parse HEAD 2>/dev/null)
endif
gen_build_version = sed -e s/@@GIT_SHA@@/$(git_sha)/ -e s/@@GIT_DATE_TIME@@/$(date)/ util/build_version.cc.in

# Record the version of the source that we are compiling.
# We keep a record of the git revision in this file.  It is then built
# as a regular source file as part of the compilation process.
# One can run "strings executable_filename | grep _build_" to find
# the version of the source that we used to build the executable file.
CLEAN_FILES += util/build_version.cc:
FORCE:
util/build_version.cc: FORCE
	$(AM_V_GEN)rm -f $@-t
	$(AM_V_at)$(gen_build_version) > $@-t
	$(AM_V_at)if test -f $@; then					\
	  cmp -s $@-t $@ && rm -f $@-t || mv -f $@-t $@;		\
	else mv -f $@-t $@; fi

LIBOBJECTS = $(LIB_SOURCES:.cc=.o)
LIBOBJECTS += $(TOOL_LIB_SOURCES:.cc=.o)
MOCKOBJECTS = $(MOCK_LIB_SOURCES:.cc=.o)

GTEST = $(GTEST_DIR)/gtest/gtest-all.o
TESTUTIL = ./util/testutil.o
TESTHARNESS = ./util/testharness.o $(TESTUTIL) $(MOCKOBJECTS) $(GTEST)
VALGRIND_ERROR = 2
VALGRIND_VER := $(join $(VALGRIND_VER),valgrind)

VALGRIND_OPTS = --error-exitcode=$(VALGRIND_ERROR) --leak-check=full

BENCHTOOLOBJECTS = $(BENCH_LIB_SOURCES:.cc=.o) $(LIBOBJECTS) $(TESTUTIL)

EXPOBJECTS = $(EXP_LIB_SOURCES:.cc=.o) $(LIBOBJECTS) $(TESTUTIL)

TESTS = \
	db_basic_test \
	db_test2 \
	external_sst_file_basic_test \
	auto_roll_logger_test \
	bloom_test \
	dynamic_bloom_test \
	c_test \
	checkpoint_test \
	crc32c_test \
	coding_test \
	inlineskiplist_test \
	env_basic_test \
	env_test \
	thread_local_test \
	rate_limiter_test \
	perf_context_test \
	iostats_context_test \
	db_wal_test \
	db_block_cache_test \
	db_test \
	db_bloom_filter_test \
	db_iter_test \
	db_log_iter_test \
	db_compaction_filter_test \
	db_compaction_test \
	db_dynamic_level_test \
	db_flush_test \
	db_inplace_update_test \
	db_iterator_test \
	db_memtable_test \
	db_merge_operator_test \
	db_options_test \
	db_range_del_test \
	db_sst_test \
	db_tailing_iter_test \
	db_universal_compaction_test \
	db_io_failure_test \
	db_properties_test \
	db_table_properties_test \
	autovector_test \
	cleanable_test \
	column_family_test \
	table_properties_collector_test \
	arena_test \
	block_test \
	cache_test \
	corruption_test \
	slice_transform_test \
	dbformat_test \
	fault_injection_test \
	filelock_test \
	filename_test \
	file_reader_writer_test \
	block_based_filter_block_test \
	full_filter_block_test \
	hash_table_test \
	histogram_test \
	log_test \
	manual_compaction_test \
	mock_env_test \
	memtable_list_test \
	merge_helper_test \
	memory_test \
	merge_test \
	merger_test \
	util_merge_operators_test \
	options_file_test \
	redis_test \
	reduce_levels_test \
	plain_table_db_test \
	comparator_db_test \
	external_sst_file_test \
	prefix_test \
	skiplist_test \
	stringappend_test \
	ttl_test \
	date_tiered_test \
	backupable_db_test \
	blob_db_test \
	document_db_test \
	json_document_test \
	sim_cache_test \
	spatial_db_test \
	version_edit_test \
	version_set_test \
	compaction_picker_test \
	version_builder_test \
	file_indexer_test \
	write_batch_test \
	write_batch_with_index_test \
	write_controller_test\
	deletefile_test \
	table_test \
	geodb_test \
	delete_scheduler_test \
	options_test \
	options_settable_test \
	options_util_test \
	event_logger_test \
	cuckoo_table_builder_test \
	cuckoo_table_reader_test \
	cuckoo_table_db_test \
	flush_job_test \
	wal_manager_test \
	listener_test \
	compaction_iterator_test \
	compaction_job_test \
	thread_list_test \
	sst_dump_test \
	column_aware_encoding_test \
	compact_files_test \
	optimistic_transaction_test \
	write_callback_test \
	compact_on_deletion_collector_test \
	compaction_job_stats_test \
	option_change_migration_test \
	transaction_test \
	ldb_cmd_test \
	persistent_cache_test \
	statistics_test \
	lua_test \
	range_del_aggregator_test \
	lru_cache_test \
	object_registry_test \
<<<<<<< HEAD
	terark_zip_table_db_test \
	terark_zip_table_reader_test \
=======
	repair_test \
>>>>>>> bae811fc

PARALLEL_TEST = \
	backupable_db_test \
	db_compaction_filter_test \
	db_compaction_test \
	db_sst_test \
	db_test \
	db_universal_compaction_test \
	db_wal_test \
	external_sst_file_test \
	fault_injection_test \
	inlineskiplist_test \
	manual_compaction_test \
	persistent_cache_test \
	table_test \
	transaction_test

SUBSET := $(TESTS)
ifdef ROCKSDBTESTS_START
        SUBSET := $(shell echo $(SUBSET) | sed 's/^.*$(ROCKSDBTESTS_START)/$(ROCKSDBTESTS_START)/')
endif

ifdef ROCKSDBTESTS_END
        SUBSET := $(shell echo $(SUBSET) | sed 's/$(ROCKSDBTESTS_END).*//')
endif

TOOLS = \
	sst_dump \
	db_sanity_test \
	db_stress \
	write_stress \
	ldb \
	db_repl_stress \
	rocksdb_dump \
	rocksdb_undump

TEST_LIBS = \
	librocksdb_env_basic_test.a

# TODO: add back forward_iterator_bench, after making it build in all environemnts.
BENCHMARKS = db_bench table_reader_bench cache_bench memtablerep_bench column_aware_encoding_exp persistent_cache_bench

# if user didn't config LIBNAME, set the default
ifeq ($(LIBNAME),)
# we should only run rocksdb in production with DEBUG_LEVEL 0
ifeq ($(DEBUG_LEVEL),0)
        LIBNAME=librocksdb
else
        LIBNAME=librocksdb_debug
endif
endif
LIBRARY = ${LIBNAME}.a
TOOLS_LIBRARY = ${LIBNAME}_tools.a

ROCKSDB_MAJOR = $(shell egrep "ROCKSDB_MAJOR.[0-9]" include/rocksdb/version.h | cut -d ' ' -f 3)
ROCKSDB_MINOR = $(shell egrep "ROCKSDB_MINOR.[0-9]" include/rocksdb/version.h | cut -d ' ' -f 3)
ROCKSDB_PATCH = $(shell egrep "ROCKSDB_PATCH.[0-9]" include/rocksdb/version.h | cut -d ' ' -f 3)

default: all

#-----------------------------------------------
# Create platform independent shared libraries.
#-----------------------------------------------
ifneq ($(PLATFORM_SHARED_EXT),)

ifneq ($(PLATFORM_SHARED_VERSIONED),true)
SHARED1 = ${LIBNAME}.$(PLATFORM_SHARED_EXT)
SHARED2 = $(SHARED1)
SHARED3 = $(SHARED1)
SHARED4 = $(SHARED1)
SHARED = $(SHARED1)
else
SHARED_MAJOR = $(ROCKSDB_MAJOR)
SHARED_MINOR = $(ROCKSDB_MINOR)
SHARED_PATCH = $(ROCKSDB_PATCH)
SHARED1 = ${LIBNAME}.$(PLATFORM_SHARED_EXT)
ifeq ($(PLATFORM), OS_MACOSX)
SHARED_OSX = $(LIBNAME).$(SHARED_MAJOR)
SHARED2 = $(SHARED_OSX).$(PLATFORM_SHARED_EXT)
SHARED3 = $(SHARED_OSX).$(SHARED_MINOR).$(PLATFORM_SHARED_EXT)
SHARED4 = $(SHARED_OSX).$(SHARED_MINOR).$(SHARED_PATCH).$(PLATFORM_SHARED_EXT)
else
SHARED2 = $(SHARED1).$(SHARED_MAJOR)
SHARED3 = $(SHARED1).$(SHARED_MAJOR).$(SHARED_MINOR)
SHARED4 = $(SHARED1).$(SHARED_MAJOR).$(SHARED_MINOR).$(SHARED_PATCH)
endif
SHARED = $(SHARED1) $(SHARED2) $(SHARED3) $(SHARED4)
$(SHARED1): $(SHARED4)
	ln -fs $(SHARED4) $(SHARED1)
$(SHARED2): $(SHARED4)
	ln -fs $(SHARED4) $(SHARED2)
$(SHARED3): $(SHARED4)
	ln -fs $(SHARED4) $(SHARED3)
endif

$(SHARED4):
	$(CXX) $(PLATFORM_SHARED_LDFLAGS)$(SHARED3) $(CXXFLAGS) $(PLATFORM_SHARED_CFLAGS) $(LIB_SOURCES) $(TOOL_LIB_SOURCES) \
		$(LDFLAGS) $(LINK_STATIC_TERARK) -o $@

endif  # PLATFORM_SHARED_EXT

.PHONY: blackbox_crash_test check clean coverage crash_test ldb_tests package \
	release tags valgrind_check whitebox_crash_test format static_lib shared_lib all \
	dbg rocksdbjavastatic rocksdbjava install install-static install-shared uninstall \
	analyze tools tools_lib


all: $(LIBRARY) $(BENCHMARKS) tools tools_lib test_libs $(TESTS)

static_lib: $(LIBRARY)

shared_lib: $(SHARED)

tools: $(TOOLS)

tools_lib: $(TOOLS_LIBRARY)

test_libs: $(TEST_LIBS)

dbg: $(LIBRARY) $(BENCHMARKS) tools $(TESTS)

# creates static library and programs
release:
	#$(MAKE) clean
	DEBUG_LEVEL=0 $(MAKE) static_lib tools db_bench

coverage:
	$(MAKE) clean
	COVERAGEFLAGS="-fprofile-arcs -ftest-coverage" LDFLAGS+="-lgcov" $(MAKE) J=1 all check
	cd coverage && ./coverage_test.sh
        # Delete intermediate files
	find . -type f -regex ".*\.\(\(gcda\)\|\(gcno\)\)" -exec rm {} \;

ifneq (,$(filter check parallel_check,$(MAKECMDGOALS)),)
# Use /dev/shm if it has the sticky bit set (otherwise, /tmp),
# and create a randomly-named rocksdb.XXXX directory therein.
# We'll use that directory in the "make check" rules.
ifeq ($(TMPD),)
TMPD := $(shell f=/dev/shm; test -k $$f || f=/tmp;			\
  perl -le 'use File::Temp "tempdir";'					\
    -e 'print tempdir("'$$f'/rocksdb.XXXX", CLEANUP => 0)')
endif
endif

# Run all tests in parallel, accumulating per-test logs in t/log-*.
#
# Each t/run-* file is a tiny generated bourne shell script that invokes one of
# sub-tests. Why use a file for this?  Because that makes the invocation of
# parallel below simpler, which in turn makes the parsing of parallel's
# LOG simpler (the latter is for live monitoring as parallel
# tests run).
#
# Test names are extracted by running tests with --gtest_list_tests.
# This filter removes the "#"-introduced comments, and expands to
# fully-qualified names by changing input like this:
#
#   DBTest.
#     Empty
#     WriteEmptyBatch
#   MultiThreaded/MultiThreadedDBTest.
#     MultiThreaded/0  # GetParam() = 0
#     MultiThreaded/1  # GetParam() = 1
#
# into this:
#
#   DBTest.Empty
#   DBTest.WriteEmptyBatch
#   MultiThreaded/MultiThreadedDBTest.MultiThreaded/0
#   MultiThreaded/MultiThreadedDBTest.MultiThreaded/1
#

parallel_tests = $(patsubst %,parallel_%,$(PARALLEL_TEST))
.PHONY: gen_parallel_tests $(parallel_tests)
$(parallel_tests): $(PARALLEL_TEST)
	$(AM_V_at)TEST_BINARY=$(patsubst parallel_%,%,$@); \
  TEST_NAMES=` \
    ./$$TEST_BINARY --gtest_list_tests \
    | perl -n \
      -e 's/ *\#.*//;' \
      -e '/^(\s*)(\S+)/; !$$1 and do {$$p=$$2; break};'	\
      -e 'print qq! $$p$$2!'`; \
	for TEST_NAME in $$TEST_NAMES; do \
		TEST_SCRIPT=t/run-$$TEST_BINARY-$${TEST_NAME//\//-}; \
		echo "  GEN     " $$TEST_SCRIPT; \
    printf '%s\n' \
      '#!/bin/sh' \
      "d=\$(TMPD)$$TEST_SCRIPT" \
      'mkdir -p $$d' \
      "TEST_TMPDIR=\$$d $(DRIVER) ./$$TEST_BINARY --gtest_filter=$$TEST_NAME" \
		> $$TEST_SCRIPT; \
		chmod a=rx $$TEST_SCRIPT; \
	done

gen_parallel_tests:
	$(AM_V_at)mkdir -p t
	$(AM_V_at)rm -f t/run-*
	$(MAKE) $(parallel_tests)

# Reorder input lines (which are one per test) so that the
# longest-running tests appear first in the output.
# Do this by prefixing each selected name with its duration,
# sort the resulting names, and remove the leading numbers.
# FIXME: the "100" we prepend is a fake time, for now.
# FIXME: squirrel away timings from each run and use them
# (when present) on subsequent runs to order these tests.
#
# Without this reordering, these two tests would happen to start only
# after almost all other tests had completed, thus adding 100 seconds
# to the duration of parallel "make check".  That's the difference
# between 4 minutes (old) and 2m20s (new).
#
# 152.120 PASS t/DBTest.FileCreationRandomFailure
# 107.816 PASS t/DBTest.EncodeDecompressedBlockSizeTest
#
slow_test_regexp = \
	^t/run-table_test-HarnessTest.Randomized$$|^t/run-db_test-.*(?:FileCreationRandomFailure|EncodeDecompressedBlockSizeTest)$$|^.*RecoverFromCorruptedWALWithoutFlush$$
prioritize_long_running_tests =						\
  perl -pe 's,($(slow_test_regexp)),100 $$1,'				\
    | sort -k1,1gr							\
    | sed 's/^[.0-9]* //'

# "make check" uses
# Run with "make J=1 check" to disable parallelism in "make check".
# Run with "make J=200% check" to run two parallel jobs per core.
# The default is to run one job per core (J=100%).
# See "man parallel" for its "-j ..." option.
J ?= 100%

# Use this regexp to select the subset of tests whose names match.
tests-regexp = .

t_run = $(wildcard t/run-*)
.PHONY: check_0
check_0:
	$(AM_V_GEN)export TEST_TMPDIR=$(TMPD); \
	printf '%s\n' ''						\
	  'To monitor subtest <duration,pass/fail,name>,'		\
	  '  run "make watch-log" in a separate window' '';		\
	test -t 1 && eta=--eta || eta=; \
	{ \
		printf './%s\n' $(filter-out $(PARALLEL_TEST),$(TESTS)); \
		printf '%s\n' $(t_run); \
	} \
	  | $(prioritize_long_running_tests)				\
	  | grep -E '$(tests-regexp)'					\
	  | build_tools/gnu_parallel -j$(J) --plain --joblog=LOG $$eta --gnu '{} >& t/log-{/}'

valgrind-blacklist-regexp = InlineSkipTest.ConcurrentInsert|TransactionTest.DeadlockStress|DBCompactionTest.SuggestCompactRangeNoTwoLevel0Compactions|BackupableDBTest.RateLimiting|DBTest.CloseSpeedup|DBTest.ThreadStatusFlush|DBTest.RateLimitingTest|DBTest.EncodeDecompressedBlockSizeTest|FaultInjectionTest.UninstalledCompaction|HarnessTest.Randomized|ExternalSSTFileTest.CompactDuringAddFileRandom|ExternalSSTFileTest.IngestFileWithGlobalSeqnoRandomized

.PHONY: valgrind_check_0
valgrind_check_0:
	$(AM_V_GEN)export TEST_TMPDIR=$(TMPD);				\
	printf '%s\n' ''						\
	  'To monitor subtest <duration,pass/fail,name>,'		\
	  '  run "make watch-log" in a separate window' '';		\
	test -t 1 && eta=--eta || eta=;					\
	{								\
	  printf './%s\n' $(filter-out $(PARALLEL_TEST) %skiplist_test options_settable_test, $(TESTS));		\
	  printf '%s\n' $(t_run);					\
	}								\
	  | $(prioritize_long_running_tests)				\
	  | grep -E '$(tests-regexp)'					\
	  | grep -E -v '$(valgrind-blacklist-regexp)'					\
	  | build_tools/gnu_parallel -j$(J) --plain --joblog=LOG $$eta --gnu \
	  '(if [[ "{}" == "./"* ]] ; then $(DRIVER) {}; else {}; fi) ' \
	  '>& t/valgrind_log-{/}'

CLEAN_FILES += t LOG $(TMPD)

# When running parallel "make check", you can monitor its progress
# from another window.
# Run "make watch_LOG" to show the duration,PASS/FAIL,name of parallel
# tests as they are being run.  We sort them so that longer-running ones
# appear at the top of the list and any failing tests remain at the top
# regardless of their duration. As with any use of "watch", hit ^C to
# interrupt.
watch-log:
	watch --interval=0 'sort -k7,7nr -k4,4gr LOG|$(quoted_perl_command)'

# If J != 1 and GNU parallel is installed, run the tests in parallel,
# via the check_0 rule above.  Otherwise, run them sequentially.
check: all
	$(MAKE) gen_parallel_tests
	$(AM_V_GEN)if test "$(J)" != 1                                  \
	    && (build_tools/gnu_parallel --gnu --help 2>/dev/null) |                    \
	        grep -q 'GNU Parallel';                                 \
	then                                                            \
	    $(MAKE) T="$$t" TMPD=$(TMPD) check_0;                       \
	else                                                            \
	    for t in $(TESTS); do                                       \
	      echo "===== Running $$t"; ./$$t || exit 1; done;          \
	fi
	rm -rf $(TMPD)
ifeq ($(filter -DROCKSDB_LITE,$(OPT)),)
	python tools/ldb_test.py
	sh tools/rocksdb_dump_test.sh
endif

# TODO add ldb_tests
check_some: $(SUBSET)
	for t in $(SUBSET); do echo "===== Running $$t"; ./$$t || exit 1; done

.PHONY: ldb_tests
ldb_tests: ldb
	python tools/ldb_test.py

crash_test: whitebox_crash_test blackbox_crash_test

blackbox_crash_test: db_stress
	python -u tools/db_crashtest.py --simple blackbox
	python -u tools/db_crashtest.py blackbox

ifeq ($(CRASH_TEST_KILL_ODD),)
  CRASH_TEST_KILL_ODD=888887
endif

whitebox_crash_test: db_stress
	python -u tools/db_crashtest.py --simple whitebox --random_kill_odd \
      $(CRASH_TEST_KILL_ODD)
	python -u tools/db_crashtest.py whitebox  --random_kill_odd \
      $(CRASH_TEST_KILL_ODD)

asan_check:
	$(MAKE) clean
	COMPILE_WITH_ASAN=1 $(MAKE) check -j32
	$(MAKE) clean

asan_crash_test:
	$(MAKE) clean
	COMPILE_WITH_ASAN=1 $(MAKE) crash_test
	$(MAKE) clean

ubsan_check:
	$(MAKE) clean
	COMPILE_WITH_UBSAN=1 $(MAKE) check -j32
	$(MAKE) clean

ubsan_crash_test:
	$(MAKE) clean
	COMPILE_WITH_UBSAN=1 $(MAKE) crash_test
	$(MAKE) clean

valgrind_test:
	DISABLE_JEMALLOC=1 $(MAKE) valgrind_check

valgrind_check: $(TESTS)
	$(MAKE) DRIVER="$(VALGRIND_VER) $(VALGRIND_OPTS)" gen_parallel_tests
	$(AM_V_GEN)if test "$(J)" != 1                                  \
	    && (build_tools/gnu_parallel --gnu --help 2>/dev/null) |                    \
	        grep -q 'GNU Parallel';                                 \
	then                                                            \
      $(MAKE) TMPD=$(TMPD)                                        \
      DRIVER="$(VALGRIND_VER) $(VALGRIND_OPTS)" valgrind_check_0; \
	else                                                            \
		for t in $(filter-out %skiplist_test options_settable_test,$(TESTS)); do \
			$(VALGRIND_VER) $(VALGRIND_OPTS) ./$$t; \
			ret_code=$$?; \
			if [ $$ret_code -ne 0 ]; then \
				exit $$ret_code; \
			fi; \
		done; \
	fi


ifneq ($(PAR_TEST),)
parloop:
	ret_bad=0;							\
	for t in $(PAR_TEST); do		\
		echo "===== Running $$t in parallel $(NUM_PAR)";\
		if [ $(db_test) -eq 1 ]; then \
			seq $(J) | v="$$t" build_tools/gnu_parallel --gnu --plain 's=$(TMPD)/rdb-{};  export TEST_TMPDIR=$$s;' \
				'timeout 2m ./db_test --gtest_filter=$$v >> $$s/log-{} 2>1'; \
		else\
			seq $(J) | v="./$$t" build_tools/gnu_parallel --gnu --plain 's=$(TMPD)/rdb-{};' \
			     'export TEST_TMPDIR=$$s; timeout 10m $$v >> $$s/log-{} 2>1'; \
		fi; \
		ret_code=$$?; \
		if [ $$ret_code -ne 0 ]; then \
			ret_bad=$$ret_code; \
			echo $$t exited with $$ret_code; \
		fi; \
	done; \
	exit $$ret_bad;
endif

test_names = \
  ./db_test --gtest_list_tests						\
    | perl -n								\
      -e 's/ *\#.*//;'							\
      -e '/^(\s*)(\S+)/; !$$1 and do {$$p=$$2; break};'			\
      -e 'print qq! $$p$$2!'

parallel_check: $(TESTS)
	$(AM_V_GEN)if test "$(J)" > 1                                  \
	    && (build_tools/gnu_parallel --gnu --help 2>/dev/null) |                    \
	        grep -q 'GNU Parallel';                                 \
	then                                                            \
	    echo Running in parallel $(J);			\
	else                                                            \
	    echo "Need to have GNU Parallel and J > 1"; exit 1;		\
	fi;								\
	ret_bad=0;							\
	echo $(J);\
	echo Test Dir: $(TMPD); \
        seq $(J) | build_tools/gnu_parallel --gnu --plain 's=$(TMPD)/rdb-{}; rm -rf $$s; mkdir $$s'; \
	$(MAKE)  PAR_TEST="$(shell $(test_names))" TMPD=$(TMPD) \
		J=$(J) db_test=1 parloop; \
	$(MAKE) PAR_TEST="$(filter-out db_test, $(TESTS))" \
		TMPD=$(TMPD) J=$(J) db_test=0 parloop;

analyze: clean
	$(CLANG_SCAN_BUILD) --use-analyzer=$(CLANG_ANALYZER) \
		--use-c++=$(CXX) --use-cc=$(CC) --status-bugs \
		-o $(CURDIR)/scan_build_report \
		$(MAKE) dbg

CLEAN_FILES += unity.cc
unity.cc: Makefile
	rm -f $@ $@-t
	for source_file in $(LIB_SOURCES); do \
		echo "#include \"$$source_file\"" >> $@-t; \
	done
	chmod a=r $@-t
	mv $@-t $@

unity.a: unity.o
	$(AM_V_AR)rm -f $@
	$(AM_V_at)$(AR) $(ARFLAGS) $@ unity.o

# try compiling db_test with unity
unity_test: db/db_test.o db/db_test_util.o $(TESTHARNESS) unity.a
	$(AM_LINK)
	./unity_test

rocksdb.h rocksdb.cc: build_tools/amalgamate.py Makefile $(LIB_SOURCES) unity.cc
	build_tools/amalgamate.py -I. -i./include unity.cc -x include/rocksdb/c.h -H rocksdb.h -o rocksdb.cc

clean:
	rm -f $(BENCHMARKS) $(TOOLS) $(TESTS) $(LIBRARY) $(SHARED)
	rm -rf $(CLEAN_FILES) ios-x86 ios-arm scan_build_report
	find . -name "*.[oda]" -exec rm -f {} \;
	find . -type f -regex ".*\.\(\(gcda\)\|\(gcno\)\)" -exec rm {} \;
	rm -rf bzip2* snappy* zlib* lz4*
	cd java; $(MAKE) clean

tags:
	ctags * -R
	cscope -b `find . -name '*.cc'` `find . -name '*.h'` `find . -name '*.c'`

format:
	build_tools/format-diff.sh

package:
	bash build_tools/make_package.sh $(SHARED_MAJOR).$(SHARED_MINOR)

# ---------------------------------------------------------------------------
# 	Unit tests and tools
# ---------------------------------------------------------------------------
$(LIBRARY): $(LIBOBJECTS)
	$(AM_V_AR)rm -f $@
	$(AM_V_at)$(AR) $(ARFLAGS) $@ $(LIBOBJECTS)

$(TOOLS_LIBRARY): $(BENCH_LIB_SOURCES:.cc=.o) $(TOOL_LIB_SOURCES:.cc=.o) $(LIB_SOURCES:.cc=.o) $(TESTUTIL)
	$(AM_V_AR)rm -f $@
	$(AM_V_at)$(AR) $(ARFLAGS) $@ $^

librocksdb_env_basic_test.a: util/env_basic_test.o $(LIBOBJECTS) $(TESTHARNESS)
	$(AM_V_AR)rm -f $@
	$(AM_V_at)$(AR) $(ARFLAGS) $@ $^

db_bench: tools/db_bench.o $(BENCHTOOLOBJECTS)
	$(AM_LINK)

cache_bench: util/cache_bench.o $(LIBOBJECTS) $(TESTUTIL)
	$(AM_LINK)

persistent_cache_bench: utilities/persistent_cache/persistent_cache_bench.o $(LIBOBJECTS) $(TESTUTIL)
	$(AM_LINK)

memtablerep_bench: db/memtablerep_bench.o $(LIBOBJECTS) $(TESTUTIL)
	$(AM_LINK)

db_stress: tools/db_stress.o $(LIBOBJECTS) $(TESTUTIL)
	$(AM_LINK)

write_stress: tools/write_stress.o $(LIBOBJECTS) $(TESTUTIL)
	$(AM_LINK)

db_sanity_test: tools/db_sanity_test.o $(LIBOBJECTS) $(TESTUTIL)
	$(AM_LINK)

db_repl_stress: tools/db_repl_stress.o $(LIBOBJECTS) $(TESTUTIL)
	$(AM_LINK)

arena_test: util/arena_test.o $(LIBOBJECTS) $(TESTHARNESS)
	$(AM_LINK)

autovector_test: util/autovector_test.o $(LIBOBJECTS) $(TESTHARNESS)
	$(AM_LINK)

column_family_test: db/column_family_test.o db/db_test_util.o $(LIBOBJECTS) $(TESTHARNESS)
	$(AM_LINK)

table_properties_collector_test: db/table_properties_collector_test.o $(LIBOBJECTS) $(TESTHARNESS)
	$(AM_LINK)

bloom_test: util/bloom_test.o $(LIBOBJECTS) $(TESTHARNESS)
	$(AM_LINK)

dynamic_bloom_test: util/dynamic_bloom_test.o $(LIBOBJECTS) $(TESTHARNESS)
	$(AM_LINK)

c_test: db/c_test.o $(LIBOBJECTS) $(TESTHARNESS)
	$(AM_LINK)

cache_test: util/cache_test.o $(LIBOBJECTS) $(TESTHARNESS)
	$(AM_LINK)

coding_test: util/coding_test.o $(LIBOBJECTS) $(TESTHARNESS)
	$(AM_LINK)

option_change_migration_test: utilities/option_change_migration/option_change_migration_test.o db/db_test_util.o $(LIBOBJECTS) $(TESTHARNESS)
	$(AM_LINK)

stringappend_test: utilities/merge_operators/string_append/stringappend_test.o $(LIBOBJECTS) $(TESTHARNESS)
	$(AM_LINK)

redis_test: utilities/redis/redis_lists_test.o $(LIBOBJECTS) $(TESTHARNESS)
	$(AM_LINK)

hash_table_test: utilities/persistent_cache/hash_table_test.o $(LIBOBJECTS) $(TESTHARNESS)
	$(AM_LINK)

histogram_test: util/histogram_test.o $(LIBOBJECTS) $(TESTHARNESS)
	$(AM_LINK)

thread_local_test: util/thread_local_test.o $(LIBOBJECTS) $(TESTHARNESS)
	$(AM_LINK)

corruption_test: db/corruption_test.o $(LIBOBJECTS) $(TESTHARNESS)
	$(AM_LINK)

crc32c_test: util/crc32c_test.o $(LIBOBJECTS) $(TESTHARNESS)
	$(AM_LINK)

slice_transform_test: util/slice_transform_test.o $(LIBOBJECTS) $(TESTHARNESS)
	$(AM_LINK)

db_basic_test: db/db_basic_test.o db/db_test_util.o $(LIBOBJECTS) $(TESTHARNESS)
	$(AM_LINK)

db_test: db/db_test.o db/db_test_util.o $(LIBOBJECTS) $(TESTHARNESS)
	$(AM_LINK)

db_test2: db/db_test2.o db/db_test_util.o $(LIBOBJECTS) $(TESTHARNESS)
	$(AM_LINK)

db_block_cache_test: db/db_block_cache_test.o db/db_test_util.o $(LIBOBJECTS) $(TESTHARNESS)
	$(AM_LINK)

db_bloom_filter_test: db/db_bloom_filter_test.o db/db_test_util.o $(LIBOBJECTS) $(TESTHARNESS)
	$(AM_LINK)

db_log_iter_test: db/db_log_iter_test.o db/db_test_util.o $(LIBOBJECTS) $(TESTHARNESS)
	$(AM_LINK)

db_compaction_filter_test: db/db_compaction_filter_test.o db/db_test_util.o $(LIBOBJECTS) $(TESTHARNESS)
	$(AM_LINK)

db_compaction_test: db/db_compaction_test.o db/db_test_util.o $(LIBOBJECTS) $(TESTHARNESS)
	$(AM_LINK)

db_dynamic_level_test: db/db_dynamic_level_test.o db/db_test_util.o $(LIBOBJECTS) $(TESTHARNESS)
	$(AM_LINK)

db_flush_test: db/db_flush_test.o db/db_test_util.o $(LIBOBJECTS) $(TESTHARNESS)
	$(AM_LINK)

db_inplace_update_test: db/db_inplace_update_test.o db/db_test_util.o $(LIBOBJECTS) $(TESTHARNESS)
	$(AM_LINK)

db_iterator_test: db/db_iterator_test.o db/db_test_util.o $(LIBOBJECTS) $(TESTHARNESS)
	$(AM_LINK)

db_memtable_test: db/db_memtable_test.o db/db_test_util.o $(LIBOBJECTS) $(TESTHARNESS)
	$(AM_LINK)

db_merge_operator_test: db/db_merge_operator_test.o db/db_test_util.o $(LIBOBJECTS) $(TESTHARNESS)
	$(AM_LINK)

db_options_test: db/db_options_test.o db/db_test_util.o $(LIBOBJECTS) $(TESTHARNESS)
	$(AM_LINK)

db_range_del_test: db/db_range_del_test.o db/db_test_util.o $(LIBOBJECTS) $(TESTHARNESS)
	$(AM_LINK)

db_sst_test: db/db_sst_test.o db/db_test_util.o $(LIBOBJECTS) $(TESTHARNESS)
	$(AM_LINK)

external_sst_file_basic_test: db/external_sst_file_basic_test.o db/db_test_util.o $(LIBOBJECTS) $(TESTHARNESS)
	$(AM_LINK)

external_sst_file_test: db/external_sst_file_test.o db/db_test_util.o $(LIBOBJECTS) $(TESTHARNESS)
	$(AM_LINK)

db_tailing_iter_test: db/db_tailing_iter_test.o db/db_test_util.o $(LIBOBJECTS) $(TESTHARNESS)
	$(AM_LINK)

db_iter_test: db/db_iter_test.o $(LIBOBJECTS) $(TESTHARNESS)
	$(AM_LINK)

db_universal_compaction_test: db/db_universal_compaction_test.o db/db_test_util.o $(LIBOBJECTS) $(TESTHARNESS)
	$(AM_LINK)

db_wal_test: db/db_wal_test.o db/db_test_util.o $(LIBOBJECTS) $(TESTHARNESS)
	$(AM_LINK)

db_io_failure_test: db/db_io_failure_test.o db/db_test_util.o $(LIBOBJECTS) $(TESTHARNESS)
	$(AM_LINK)

db_properties_test: db/db_properties_test.o db/db_test_util.o $(LIBOBJECTS) $(TESTHARNESS)
	$(AM_LINK)

db_table_properties_test: db/db_table_properties_test.o db/db_test_util.o $(LIBOBJECTS) $(TESTHARNESS)
	$(AM_LINK)

log_write_bench: util/log_write_bench.o $(LIBOBJECTS) $(TESTHARNESS)
	$(AM_LINK) $(PROFILING_FLAGS)

plain_table_db_test: db/plain_table_db_test.o $(LIBOBJECTS) $(TESTHARNESS)
	$(AM_LINK)

comparator_db_test: db/comparator_db_test.o $(LIBOBJECTS) $(TESTHARNESS)
	$(AM_LINK)

table_reader_bench: table/table_reader_bench.o $(LIBOBJECTS) $(TESTHARNESS)
	$(AM_LINK) $(PROFILING_FLAGS)

perf_context_test: db/perf_context_test.o $(LIBOBJECTS) $(TESTHARNESS)
	$(AM_V_CCLD)$(CXX) $^ $(EXEC_LDFLAGS) -o $@ $(LDFLAGS) $(TerocksLDFLAGS)

prefix_test: db/prefix_test.o $(LIBOBJECTS) $(TESTHARNESS)
	$(AM_V_CCLD)$(CXX) $^ $(EXEC_LDFLAGS) -o $@ $(LDFLAGS) $(TerocksLDFLAGS)

backupable_db_test: utilities/backupable/backupable_db_test.o $(LIBOBJECTS) $(TESTHARNESS)
	$(AM_LINK)

blob_db_test: utilities/blob_db/blob_db_test.o $(LIBOBJECTS) $(TESTHARNESS)
	$(AM_LINK)

checkpoint_test: utilities/checkpoint/checkpoint_test.o $(LIBOBJECTS) $(TESTHARNESS)
	$(AM_LINK)

document_db_test: utilities/document/document_db_test.o $(LIBOBJECTS) $(TESTHARNESS)
	$(AM_LINK)

json_document_test: utilities/document/json_document_test.o $(LIBOBJECTS) $(TESTHARNESS)
	$(AM_LINK)

sim_cache_test: utilities/simulator_cache/sim_cache_test.o db/db_test_util.o $(LIBOBJECTS) $(TESTHARNESS)
	$(AM_LINK)

spatial_db_test: utilities/spatialdb/spatial_db_test.o $(LIBOBJECTS) $(TESTHARNESS)
	$(AM_LINK)

env_mirror_test: utilities/env_mirror_test.o $(LIBOBJECTS) $(TESTHARNESS)
	$(AM_LINK)

ifdef ROCKSDB_USE_LIBRADOS
env_librados_test: utilities/env_librados_test.o $(LIBOBJECTS) $(TESTHARNESS)
	$(AM_V_CCLD)$(CXX) $^ $(EXEC_LDFLAGS) -o $@ $(LDFLAGS) $(COVERAGEFLAGS)
endif

object_registry_test: utilities/object_registry_test.o $(LIBOBJECTS) $(TESTHARNESS)
	$(AM_LINK)

ttl_test: utilities/ttl/ttl_test.o $(LIBOBJECTS) $(TESTHARNESS)
	$(AM_LINK)

date_tiered_test: utilities/date_tiered/date_tiered_test.o $(LIBOBJECTS) $(TESTHARNESS)
	$(AM_LINK)

write_batch_with_index_test: utilities/write_batch_with_index/write_batch_with_index_test.o $(LIBOBJECTS) $(TESTHARNESS)
	$(AM_LINK)

flush_job_test: db/flush_job_test.o $(LIBOBJECTS) $(TESTHARNESS)
	$(AM_LINK)

compaction_iterator_test: db/compaction_iterator_test.o $(LIBOBJECTS) $(TESTHARNESS)
	$(AM_LINK)

compaction_job_test: db/compaction_job_test.o $(LIBOBJECTS) $(TESTHARNESS)
	$(AM_LINK)

compaction_job_stats_test: db/compaction_job_stats_test.o $(LIBOBJECTS) $(TESTHARNESS)
	$(AM_LINK)

compact_on_deletion_collector_test: utilities/table_properties_collectors/compact_on_deletion_collector_test.o $(LIBOBJECTS) $(TESTHARNESS)
	$(AM_LINK)

wal_manager_test: db/wal_manager_test.o $(LIBOBJECTS) $(TESTHARNESS)
	$(AM_LINK)

dbformat_test: db/dbformat_test.o $(LIBOBJECTS) $(TESTHARNESS)
	$(AM_LINK)

env_basic_test: util/env_basic_test.o $(LIBOBJECTS) $(TESTHARNESS)
	$(AM_LINK)

env_test: util/env_test.o $(LIBOBJECTS) $(TESTHARNESS)
	$(AM_LINK)

fault_injection_test: db/fault_injection_test.o $(LIBOBJECTS) $(TESTHARNESS)
	$(AM_LINK)

rate_limiter_test: util/rate_limiter_test.o $(LIBOBJECTS) $(TESTHARNESS)
	$(AM_LINK)

delete_scheduler_test: util/delete_scheduler_test.o $(LIBOBJECTS) $(TESTHARNESS)
	$(AM_LINK)

filename_test: db/filename_test.o $(LIBOBJECTS) $(TESTHARNESS)
	$(AM_LINK)

file_reader_writer_test: util/file_reader_writer_test.o $(LIBOBJECTS) $(TESTHARNESS)
	$(AM_LINK)

block_based_filter_block_test: table/block_based_filter_block_test.o $(LIBOBJECTS) $(TESTHARNESS)
	$(AM_LINK)

full_filter_block_test: table/full_filter_block_test.o $(LIBOBJECTS) $(TESTHARNESS)
	$(AM_LINK)

log_test: db/log_test.o $(LIBOBJECTS) $(TESTHARNESS)
	$(AM_LINK)

cleanable_test: table/cleanable_test.o $(LIBOBJECTS) $(TESTHARNESS)
	$(AM_LINK)

table_test: table/table_test.o $(LIBOBJECTS) $(TESTHARNESS)
	$(AM_LINK)

block_test: table/block_test.o $(LIBOBJECTS) $(TESTHARNESS)
	$(AM_LINK)

inlineskiplist_test: db/inlineskiplist_test.o $(LIBOBJECTS) $(TESTHARNESS)
	$(AM_LINK)

skiplist_test: db/skiplist_test.o $(LIBOBJECTS) $(TESTHARNESS)
	$(AM_LINK)

version_edit_test: db/version_edit_test.o $(LIBOBJECTS) $(TESTHARNESS)
	$(AM_LINK)

version_set_test: db/version_set_test.o $(LIBOBJECTS) $(TESTHARNESS)
	$(AM_LINK)

compaction_picker_test: db/compaction_picker_test.o $(LIBOBJECTS) $(TESTHARNESS)
	$(AM_LINK)

version_builder_test: db/version_builder_test.o $(LIBOBJECTS) $(TESTHARNESS)
	$(AM_LINK)

file_indexer_test: db/file_indexer_test.o $(LIBOBJECTS) $(TESTHARNESS)
	$(AM_LINK)

reduce_levels_test: tools/reduce_levels_test.o $(LIBOBJECTS) $(TESTHARNESS)
	$(AM_LINK)

write_batch_test: db/write_batch_test.o $(LIBOBJECTS) $(TESTHARNESS)
	$(AM_LINK)

write_controller_test: db/write_controller_test.o $(LIBOBJECTS) $(TESTHARNESS)
	$(AM_LINK)

merge_helper_test: db/merge_helper_test.o $(LIBOBJECTS) $(TESTHARNESS)
	$(AM_LINK)

memory_test: utilities/memory/memory_test.o $(LIBOBJECTS) $(TESTHARNESS)
	$(AM_LINK)

merge_test: db/merge_test.o $(LIBOBJECTS) $(TESTHARNESS)
	$(AM_LINK)

merger_test: table/merger_test.o $(LIBOBJECTS) $(TESTHARNESS)
	$(AM_LINK)

util_merge_operators_test: utilities/util_merge_operators_test.o $(LIBOBJECTS) $(TESTHARNESS)
	$(AM_LINK)

options_file_test: db/options_file_test.o $(LIBOBJECTS) $(TESTHARNESS)
	$(AM_LINK)

deletefile_test: db/deletefile_test.o $(LIBOBJECTS) $(TESTHARNESS)
	$(AM_LINK)

geodb_test: utilities/geodb/geodb_test.o $(LIBOBJECTS) $(TESTHARNESS)
	$(AM_LINK)

rocksdb_dump: tools/dump/rocksdb_dump.o $(LIBOBJECTS)
	$(AM_LINK)

rocksdb_undump: tools/dump/rocksdb_undump.o $(LIBOBJECTS)
	$(AM_LINK)

cuckoo_table_builder_test: table/cuckoo_table_builder_test.o $(LIBOBJECTS) $(TESTHARNESS)
	$(AM_LINK)

cuckoo_table_reader_test: table/cuckoo_table_reader_test.o $(LIBOBJECTS) $(TESTHARNESS)
	$(AM_LINK)

cuckoo_table_db_test: db/cuckoo_table_db_test.o $(LIBOBJECTS) $(TESTHARNESS)
	$(AM_LINK)

listener_test: db/listener_test.o db/db_test_util.o $(LIBOBJECTS) $(TESTHARNESS)
	$(AM_LINK)

thread_list_test: util/thread_list_test.o $(LIBOBJECTS) $(TESTHARNESS)
	$(AM_LINK)

compact_files_test: db/compact_files_test.o $(LIBOBJECTS) $(TESTHARNESS)
	$(AM_LINK)

options_test: util/options_test.o $(LIBOBJECTS) $(TESTHARNESS)
	$(AM_LINK)

options_settable_test: util/options_settable_test.o $(LIBOBJECTS) $(TESTHARNESS)
	$(AM_LINK)

options_util_test: utilities/options/options_util_test.o $(LIBOBJECTS) $(TESTHARNESS)
	$(AM_LINK)

db_bench_tool_test: tools/db_bench_tool_test.o $(BENCHTOOLOBJECTS) $(TESTHARNESS)
	$(AM_LINK)

event_logger_test: util/event_logger_test.o $(LIBOBJECTS) $(TESTHARNESS)
	$(AM_LINK)

sst_dump_test: tools/sst_dump_test.o $(LIBOBJECTS) $(TESTHARNESS)
	$(AM_LINK)

column_aware_encoding_test: utilities/column_aware_encoding_test.o $(TESTHARNESS) $(EXPOBJECTS)
	$(AM_LINK)

optimistic_transaction_test: utilities/transactions/optimistic_transaction_test.o $(LIBOBJECTS) $(TESTHARNESS)
	$(AM_LINK)

mock_env_test : util/mock_env_test.o $(LIBOBJECTS) $(TESTHARNESS)
	$(AM_LINK)

manual_compaction_test: db/manual_compaction_test.o $(LIBOBJECTS) $(TESTHARNESS)
	$(AM_LINK)

filelock_test: util/filelock_test.o $(LIBOBJECTS) $(TESTHARNESS)
	$(AM_LINK)

auto_roll_logger_test: db/auto_roll_logger_test.o $(LIBOBJECTS) $(TESTHARNESS)
	$(AM_LINK)

memtable_list_test: db/memtable_list_test.o $(LIBOBJECTS) $(TESTHARNESS)
	$(AM_LINK)

write_callback_test: db/write_callback_test.o $(LIBOBJECTS) $(TESTHARNESS)
	$(AM_LINK)

transaction_test: utilities/transactions/transaction_test.o $(LIBOBJECTS) $(TESTHARNESS)
	$(AM_LINK)

sst_dump: tools/sst_dump.o $(LIBOBJECTS)
	$(AM_LINK)

column_aware_encoding_exp: utilities/column_aware_encoding_exp.o $(EXPOBJECTS)
	$(AM_LINK)

repair_test: db/repair_test.o db/db_test_util.o $(LIBOBJECTS) $(TESTHARNESS)
	$(AM_LINK)

ldb_cmd_test: TerocksLDFLAGS += ${LIBNAME}.so -lterark-zip-rocksdb-r
ldb_cmd_test: tools/ldb_cmd_test.o $(LIBOBJECTS) $(TESTHARNESS)
	$(AM_LINK)

ldb: TerocksLDFLAGS += ${LIBNAME}.so
ldb: tools/ldb.o ${LIBNAME}.so
	$(AM_LINK)

iostats_context_test: util/iostats_context_test.o $(LIBOBJECTS) $(TESTHARNESS)
	$(AM_V_CCLD)$(CXX) $^ $(EXEC_LDFLAGS) -o $@ $(LDFLAGS) $(TerocksLDFLAGS)

persistent_cache_test: utilities/persistent_cache/persistent_cache_test.o  db/db_test_util.o $(LIBOBJECTS) $(TESTHARNESS)
	$(AM_LINK)

statistics_test: util/statistics_test.o $(LIBOBJECTS) $(TESTHARNESS)
	$(AM_LINK)

lru_cache_test: util/lru_cache_test.o $(LIBOBJECTS) $(TESTHARNESS)
	$(AM_LINK)

lua_test: utilities/lua/rocks_lua_test.o db/db_test_util.o $(LIBOBJECTS) $(TESTHARNESS)
	$(AM_LINK)

range_del_aggregator_test: db/range_del_aggregator_test.o db/db_test_util.o $(LIBOBJECTS) $(TESTHARNESS)
	$(AM_LINK)

terark_zip_table_db_test: db/terark_zip_table_db_test.o $(LIBOBJECTS) $(TESTHARNESS)
	$(AM_LINK)

terark_zip_table_reader_test: table/terark_zip_table_reader_test.o db/db_test_util.o $(LIBOBJECTS) $(TESTHARNESS)
	$(AM_LINK)

#-------------------------------------------------
# make install related stuff
INSTALL_PATH ?= /usr/local

uninstall:
	rm -rf $(INSTALL_PATH)/include/rocksdb \
	  $(INSTALL_PATH)/lib/$(LIBRARY) \
	  $(INSTALL_PATH)/lib/$(SHARED4) \
	  $(INSTALL_PATH)/lib/$(SHARED3) \
	  $(INSTALL_PATH)/lib/$(SHARED2) \
	  $(INSTALL_PATH)/lib/$(SHARED1)

install-headers:
	install -d $(INSTALL_PATH)/lib
	for header_dir in `find "include/rocksdb" -type d`; do \
		install -d $(INSTALL_PATH)/$$header_dir; \
	done
	for header in `find "include/rocksdb" -type f -name *.h`; do \
		install -C -m 644 $$header $(INSTALL_PATH)/$$header; \
	done

install-static: install-headers $(LIBRARY)
	install -C -m 755 $(LIBRARY) $(INSTALL_PATH)/lib

install-shared: install-headers $(SHARED4)
	install -C -m 755 $(SHARED4) $(INSTALL_PATH)/lib && \
		ln -fs $(SHARED4) $(INSTALL_PATH)/lib/$(SHARED3) && \
		ln -fs $(SHARED4) $(INSTALL_PATH)/lib/$(SHARED2) && \
		ln -fs $(SHARED4) $(INSTALL_PATH)/lib/$(SHARED1)

# install static by default + install shared if it exists
install: install-static
	[ -e $(SHARED4) ] && $(MAKE) install-shared || :

#-------------------------------------------------


# ---------------------------------------------------------------------------
# Jni stuff
# ---------------------------------------------------------------------------

JAVA_INCLUDE = -I$(JAVA_HOME)/include/ -I$(JAVA_HOME)/include/linux
ifeq ($(PLATFORM), OS_SOLARIS)
	ARCH := $(shell isainfo -b)
else
	ARCH := $(shell getconf LONG_BIT)
endif
ROCKSDBJNILIB = librocksdbjni-linux$(ARCH).so
ROCKSDB_JAR = rocksdbjni-$(ROCKSDB_MAJOR).$(ROCKSDB_MINOR).$(ROCKSDB_PATCH)-linux$(ARCH).jar
ROCKSDB_JAR_ALL = rocksdbjni-$(ROCKSDB_MAJOR).$(ROCKSDB_MINOR).$(ROCKSDB_PATCH).jar
ROCKSDB_JAVADOCS_JAR = rocksdbjni-$(ROCKSDB_MAJOR).$(ROCKSDB_MINOR).$(ROCKSDB_PATCH)-javadoc.jar
ROCKSDB_SOURCES_JAR = rocksdbjni-$(ROCKSDB_MAJOR).$(ROCKSDB_MINOR).$(ROCKSDB_PATCH)-sources.jar
SHA256_CMD = sha256sum

ZLIB_VER = 1.2.11
ZLIB_SHA256 = c3e5e9fdd5004dcb542feda5ee4f0ff0744628baf8ed2dd5d66f8ca1197cb1a1
BZIP2_VER = 1.0.6
BZIP2_SHA256 = a2848f34fcd5d6cf47def00461fcb528a0484d8edef8208d6d2e2909dc61d9cd
SNAPPY_VER = 1.1.4
SNAPPY_SHA256 = 134bfe122fd25599bb807bb8130e7ba6d9bdb851e0b16efcb83ac4f5d0b70057
LZ4_VER = 1.7.5
LZ4_SHA256 = 0190cacd63022ccb86f44fa5041dc6c3804407ad61550ca21c382827319e7e7e

ifeq ($(PLATFORM), OS_MACOSX)
	ROCKSDBJNILIB = librocksdbjni-osx.jnilib
	ROCKSDB_JAR = rocksdbjni-$(ROCKSDB_MAJOR).$(ROCKSDB_MINOR).$(ROCKSDB_PATCH)-osx.jar
	SHA256_CMD = openssl sha256 -r
ifneq ("$(wildcard $(JAVA_HOME)/include/darwin)","")
	JAVA_INCLUDE = -I$(JAVA_HOME)/include -I $(JAVA_HOME)/include/darwin
else
	JAVA_INCLUDE = -I/System/Library/Frameworks/JavaVM.framework/Headers/
endif
endif
ifeq ($(PLATFORM), OS_FREEBSD)
	JAVA_INCLUDE += -I$(JAVA_HOME)/include/freebsd
	ROCKSDBJNILIB = librocksdbjni-freebsd$(ARCH).so
	ROCKSDB_JAR = rocksdbjni-$(ROCKSDB_MAJOR).$(ROCKSDB_MINOR).$(ROCKSDB_PATCH)-freebsd$(ARCH).jar
endif
ifeq ($(PLATFORM), OS_SOLARIS)
	ROCKSDBJNILIB = librocksdbjni-solaris$(ARCH).so
	ROCKSDB_JAR = rocksdbjni-$(ROCKSDB_MAJOR).$(ROCKSDB_MINOR).$(ROCKSDB_PATCH)-solaris$(ARCH).jar
	JAVA_INCLUDE = -I$(JAVA_HOME)/include/ -I$(JAVA_HOME)/include/solaris
	SHA256_CMD = digest -a sha256
endif

libz.a:
	-rm -rf zlib-$(ZLIB_VER)
	curl -O -L http://zlib.net/zlib-$(ZLIB_VER).tar.gz
	ZLIB_SHA256_ACTUAL=`$(SHA256_CMD) zlib-$(ZLIB_VER).tar.gz | cut -d ' ' -f 1`; \
	if [ "$(ZLIB_SHA256)" != "$$ZLIB_SHA256_ACTUAL" ]; then \
		echo zlib-$(ZLIB_VER).tar.gz checksum mismatch, expected=\"$(ZLIB_SHA256)\" actual=\"$$ZLIB_SHA256_ACTUAL\"; \
		exit 1; \
	fi
	tar xvzf zlib-$(ZLIB_VER).tar.gz
	cd zlib-$(ZLIB_VER) && CFLAGS='-fPIC' ./configure --static && make
	cp zlib-$(ZLIB_VER)/libz.a .

libbz2.a:
	-rm -rf bzip2-$(BZIP2_VER)
	curl -O -L http://www.bzip.org/$(BZIP2_VER)/bzip2-$(BZIP2_VER).tar.gz
	BZIP2_SHA256_ACTUAL=`$(SHA256_CMD) bzip2-$(BZIP2_VER).tar.gz | cut -d ' ' -f 1`; \
	if [ "$(BZIP2_SHA256)" != "$$BZIP2_SHA256_ACTUAL" ]; then \
		echo bzip2-$(BZIP2_VER).tar.gz checksum mismatch, expected=\"$(BZIP2_SHA256)\" actual=\"$$BZIP2_SHA256_ACTUAL\"; \
		exit 1; \
	fi
	tar xvzf bzip2-$(BZIP2_VER).tar.gz
	cd bzip2-$(BZIP2_VER) && make CFLAGS='-fPIC -O2 -g -D_FILE_OFFSET_BITS=64'
	cp bzip2-$(BZIP2_VER)/libbz2.a .

libsnappy.a:
	-rm -rf snappy-$(SNAPPY_VER)
	curl -O -L https://github.com/google/snappy/releases/download/$(SNAPPY_VER)/snappy-$(SNAPPY_VER).tar.gz
	SNAPPY_SHA256_ACTUAL=`$(SHA256_CMD) snappy-$(SNAPPY_VER).tar.gz | cut -d ' ' -f 1`; \
	if [ "$(SNAPPY_SHA256)" != "$$SNAPPY_SHA256_ACTUAL" ]; then \
		echo snappy-$(SNAPPY_VER).tar.gz checksum mismatch, expected=\"$(SNAPPY_SHA256)\" actual=\"$$SNAPPY_SHA256_ACTUAL\"; \
		exit 1; \
	fi
	tar xvzf snappy-$(SNAPPY_VER).tar.gz
	cd snappy-$(SNAPPY_VER) && ./configure --with-pic --enable-static
	cd snappy-$(SNAPPY_VER) && make
	cp snappy-$(SNAPPY_VER)/.libs/libsnappy.a .

liblz4.a:
	-rm -rf lz4-$(LZ4_VER)
	curl -O -L https://github.com/lz4/lz4/archive/v$(LZ4_VER).tar.gz
	mv v$(LZ4_VER).tar.gz lz4-$(LZ4_VER).tar.gz
	LZ4_SHA256_ACTUAL=`$(SHA256_CMD) lz4-$(LZ4_VER).tar.gz | cut -d ' ' -f 1`; \
	if [ "$(LZ4_SHA256)" != "$$LZ4_SHA256_ACTUAL" ]; then \
		echo lz4-$(LZ4_VER).tar.gz checksum mismatch, expected=\"$(LZ4_SHA256)\" actual=\"$$LZ4_SHA256_ACTUAL\"; \
		exit 1; \
	fi
	tar xvzf lz4-$(LZ4_VER).tar.gz
	cd lz4-$(LZ4_VER)/lib && make CFLAGS='-fPIC' all
	cp lz4-$(LZ4_VER)/lib/liblz4.a .

# A version of each $(LIBOBJECTS) compiled with -fPIC and a fixed set of static compression libraries
java_static_libobjects = $(patsubst %,jls/%,$(LIBOBJECTS))
CLEAN_FILES += jls

JAVA_STATIC_FLAGS = -DZLIB -DBZIP2 -DSNAPPY -DLZ4
JAVA_STATIC_INCLUDES = -I./zlib-$(ZLIB_VER) -I./bzip2-$(BZIP2_VER) -I./snappy-$(SNAPPY_VER) -I./lz4-$(LZ4_VER)/lib

$(java_static_libobjects): jls/%.o: %.cc libz.a libbz2.a libsnappy.a liblz4.a
	$(AM_V_CC)mkdir -p $(@D) && $(CXX) $(CXXFLAGS) $(JAVA_STATIC_FLAGS) $(JAVA_STATIC_INCLUDES) -fPIC -c $< -o $@ $(COVERAGEFLAGS)

rocksdbjavastatic: $(java_static_libobjects)
	cd java;$(MAKE) javalib;
	rm -f ./java/target/$(ROCKSDBJNILIB)
	$(CXX) $(CXXFLAGS) -I./java/. $(JAVA_INCLUDE) -shared -fPIC \
	  -o ./java/target/$(ROCKSDBJNILIB) $(JNI_NATIVE_SOURCES) \
	  $(java_static_libobjects) $(COVERAGEFLAGS) \
	  libz.a libbz2.a libsnappy.a liblz4.a $(JAVA_STATIC_LDFLAGS)
	cd java/target;strip -S -x $(ROCKSDBJNILIB)
	cd java;jar -cf target/$(ROCKSDB_JAR) HISTORY*.md
	cd java/target;jar -uf $(ROCKSDB_JAR) $(ROCKSDBJNILIB)
	cd java/target/classes;jar -uf ../$(ROCKSDB_JAR) org/rocksdb/*.class org/rocksdb/util/*.class
	cd java/target/apidocs;jar -cf ../$(ROCKSDB_JAVADOCS_JAR) *
	cd java/src/main/java;jar -cf ../../../target/$(ROCKSDB_SOURCES_JAR) org

rocksdbjavastaticrelease: rocksdbjavastatic
	cd java/crossbuild && vagrant destroy -f && vagrant up linux32 && vagrant halt linux32 && vagrant up linux64 && vagrant halt linux64
	cd java;jar -cf target/$(ROCKSDB_JAR_ALL) HISTORY*.md
	cd java/target;jar -uf $(ROCKSDB_JAR_ALL) librocksdbjni-*.so librocksdbjni-*.jnilib
	cd java/target/classes;jar -uf ../$(ROCKSDB_JAR_ALL) org/rocksdb/*.class org/rocksdb/util/*.class

rocksdbjavastaticpublish: rocksdbjavastaticrelease rocksdbjavastaticpublishcentral

rocksdbjavastaticpublishcentral:
	mvn gpg:sign-and-deploy-file -Durl=https://oss.sonatype.org/service/local/staging/deploy/maven2/ -DrepositoryId=sonatype-nexus-staging -DpomFile=java/rocksjni.pom -Dfile=java/target/rocksdbjni-$(ROCKSDB_MAJOR).$(ROCKSDB_MINOR).$(ROCKSDB_PATCH)-javadoc.jar -Dclassifier=javadoc
	mvn gpg:sign-and-deploy-file -Durl=https://oss.sonatype.org/service/local/staging/deploy/maven2/ -DrepositoryId=sonatype-nexus-staging -DpomFile=java/rocksjni.pom -Dfile=java/target/rocksdbjni-$(ROCKSDB_MAJOR).$(ROCKSDB_MINOR).$(ROCKSDB_PATCH)-sources.jar -Dclassifier=sources
	mvn gpg:sign-and-deploy-file -Durl=https://oss.sonatype.org/service/local/staging/deploy/maven2/ -DrepositoryId=sonatype-nexus-staging -DpomFile=java/rocksjni.pom -Dfile=java/target/rocksdbjni-$(ROCKSDB_MAJOR).$(ROCKSDB_MINOR).$(ROCKSDB_PATCH)-linux64.jar -Dclassifier=linux64
	mvn gpg:sign-and-deploy-file -Durl=https://oss.sonatype.org/service/local/staging/deploy/maven2/ -DrepositoryId=sonatype-nexus-staging -DpomFile=java/rocksjni.pom -Dfile=java/target/rocksdbjni-$(ROCKSDB_MAJOR).$(ROCKSDB_MINOR).$(ROCKSDB_PATCH)-linux32.jar -Dclassifier=linux32
	mvn gpg:sign-and-deploy-file -Durl=https://oss.sonatype.org/service/local/staging/deploy/maven2/ -DrepositoryId=sonatype-nexus-staging -DpomFile=java/rocksjni.pom -Dfile=java/target/rocksdbjni-$(ROCKSDB_MAJOR).$(ROCKSDB_MINOR).$(ROCKSDB_PATCH)-osx.jar -Dclassifier=osx
	mvn gpg:sign-and-deploy-file -Durl=https://oss.sonatype.org/service/local/staging/deploy/maven2/ -DrepositoryId=sonatype-nexus-staging -DpomFile=java/rocksjni.pom -Dfile=java/target/rocksdbjni-$(ROCKSDB_MAJOR).$(ROCKSDB_MINOR).$(ROCKSDB_PATCH)-win64.jar -Dclassifier=win64
	mvn gpg:sign-and-deploy-file -Durl=https://oss.sonatype.org/service/local/staging/deploy/maven2/ -DrepositoryId=sonatype-nexus-staging -DpomFile=java/rocksjni.pom -Dfile=java/target/rocksdbjni-$(ROCKSDB_MAJOR).$(ROCKSDB_MINOR).$(ROCKSDB_PATCH).jar

# A version of each $(LIBOBJECTS) compiled with -fPIC
java_libobjects = $(patsubst %,jl/%,$(LIBOBJECTS))
CLEAN_FILES += jl

$(java_libobjects): jl/%.o: %.cc
	$(AM_V_CC)mkdir -p $(@D) && $(CXX) $(CXXFLAGS) -fPIC -c $< -o $@ $(COVERAGEFLAGS)

rocksdbjava: $(java_libobjects)
	$(AM_V_GEN)cd java;$(MAKE) javalib;
	$(AM_V_at)rm -f ./java/target/$(ROCKSDBJNILIB)
	$(AM_V_at)$(CXX) $(CXXFLAGS) -I./java/. $(JAVA_INCLUDE) -shared -fPIC -o ./java/target/$(ROCKSDBJNILIB) $(JNI_NATIVE_SOURCES) $(java_libobjects) $(JAVA_LDFLAGS) $(COVERAGEFLAGS)
	$(AM_V_at)cd java;jar -cf target/$(ROCKSDB_JAR) HISTORY*.md
	$(AM_V_at)cd java/target;jar -uf $(ROCKSDB_JAR) $(ROCKSDBJNILIB)
	$(AM_V_at)cd java/target/classes;jar -uf ../$(ROCKSDB_JAR) org/rocksdb/*.class org/rocksdb/util/*.class

jclean:
	cd java;$(MAKE) clean;

jtest_compile: rocksdbjava
	cd java;$(MAKE) java_test

jtest_run:
	cd java;$(MAKE) run_test

jtest: rocksdbjava
	cd java;$(MAKE) sample;$(MAKE) test;

jdb_bench:
	cd java;$(MAKE) db_bench;

commit_prereq: build_tools/rocksdb-lego-determinator \
               build_tools/precommit_checker.py
	J=$(J) build_tools/precommit_checker.py unit unit_481 clang_unit release release_481 clang_release tsan asan ubsan lite unit_non_shm
	$(MAKE) clean && $(MAKE) jclean && $(MAKE) rocksdbjava;

# ---------------------------------------------------------------------------
#  	Platform-specific compilation
# ---------------------------------------------------------------------------

ifeq ($(PLATFORM), IOS)
# For iOS, create universal object files to be used on both the simulator and
# a device.
PLATFORMSROOT=/Applications/Xcode.app/Contents/Developer/Platforms
SIMULATORROOT=$(PLATFORMSROOT)/iPhoneSimulator.platform/Developer
DEVICEROOT=$(PLATFORMSROOT)/iPhoneOS.platform/Developer
IOSVERSION=$(shell defaults read $(PLATFORMSROOT)/iPhoneOS.platform/version CFBundleShortVersionString)

.cc.o:
	mkdir -p ios-x86/$(dir $@)
	$(CXX) $(CXXFLAGS) -isysroot $(SIMULATORROOT)/SDKs/iPhoneSimulator$(IOSVERSION).sdk -arch i686 -arch x86_64 -c $< -o ios-x86/$@
	mkdir -p ios-arm/$(dir $@)
	xcrun -sdk iphoneos $(CXX) $(CXXFLAGS) -isysroot $(DEVICEROOT)/SDKs/iPhoneOS$(IOSVERSION).sdk -arch armv6 -arch armv7 -arch armv7s -arch arm64 -c $< -o ios-arm/$@
	lipo ios-x86/$@ ios-arm/$@ -create -output $@

.c.o:
	mkdir -p ios-x86/$(dir $@)
	$(CC) $(CFLAGS) -isysroot $(SIMULATORROOT)/SDKs/iPhoneSimulator$(IOSVERSION).sdk -arch i686 -arch x86_64 -c $< -o ios-x86/$@
	mkdir -p ios-arm/$(dir $@)
	xcrun -sdk iphoneos $(CC) $(CFLAGS) -isysroot $(DEVICEROOT)/SDKs/iPhoneOS$(IOSVERSION).sdk -arch armv6 -arch armv7 -arch armv7s -arch arm64 -c $< -o ios-arm/$@
	lipo ios-x86/$@ ios-arm/$@ -create -output $@

else
.cc.o:
	$(AM_V_CC)$(CXX) $(CXXFLAGS) -c $< -o $@ $(COVERAGEFLAGS)

.c.o:
	$(AM_V_CC)$(CC) $(CFLAGS) -c $< -o $@
endif

# ---------------------------------------------------------------------------
#  	Source files dependencies detection
# ---------------------------------------------------------------------------

all_sources = $(LIB_SOURCES) $(MAIN_SOURCES) $(MOCK_LIB_SOURCES) $(TOOL_LIB_SOURCES) $(BENCH_LIB_SOURCES) $(TEST_LIB_SOURCES) $(EXP_LIB_SOURCES)
DEPFILES = $(all_sources:.cc=.d)

# Add proper dependency support so changing a .h file forces a .cc file to
# rebuild.

# The .d file indicates .cc file's dependencies on .h files. We generate such
# dependency by g++'s -MM option, whose output is a make dependency rule.
$(DEPFILES): %.d: %.cc
	@$(CXX) $(CXXFLAGS) $(PLATFORM_SHARED_CFLAGS) \
	  -MM -MT'$@' -MT'$(<:.cc=.o)' "$<" -o '$@'

depend: $(DEPFILES)

# if the make goal is either "clean" or "format", we shouldn't
# try to import the *.d files.
# TODO(kailiu) The unfamiliarity of Make's conditions leads to the ugly
# working solution.
ifneq ($(MAKECMDGOALS),clean)
ifneq ($(MAKECMDGOALS),format)
ifneq ($(MAKECMDGOALS),jclean)
ifneq ($(MAKECMDGOALS),jtest)
ifneq ($(MAKECMDGOALS),package)
ifneq ($(MAKECMDGOALS),analyze)
-include $(DEPFILES)
endif
endif
endif
endif
endif
endif<|MERGE_RESOLUTION|>--- conflicted
+++ resolved
@@ -450,12 +450,9 @@
 	range_del_aggregator_test \
 	lru_cache_test \
 	object_registry_test \
-<<<<<<< HEAD
 	terark_zip_table_db_test \
 	terark_zip_table_reader_test \
-=======
 	repair_test \
->>>>>>> bae811fc
 
 PARALLEL_TEST = \
 	backupable_db_test \
